--- conflicted
+++ resolved
@@ -60,7 +60,6 @@
 	}
 }
 
-<<<<<<< HEAD
 class BranchDeleteItem implements QuickPickItem {
 
 	private get shortCommit(): string { return (this.ref.commit || '').substr(0, 8); }
@@ -76,14 +75,14 @@
 		}
 		await model.deleteBranch(this.branchName, force);
 	}
-=======
+}
+
 class MergeItem implements QuickPickItem {
 
 	get label(): string { return this.ref.name || ''; }
 	get description(): string { return this.ref.name || ''; }
 
 	constructor(protected ref: Ref) { }
->>>>>>> 89cd05f8
 }
 
 interface Command {
@@ -736,7 +735,6 @@
 		await this.model.branch(name);
 	}
 
-<<<<<<< HEAD
 	@command('git.deleteBranch')
 	async deleteBranch(name: string, force?: boolean): Promise<void> {
 		let run: (force?: boolean) => Promise<void>;
@@ -772,7 +770,8 @@
 				await run(true);
 			}
 		}
-=======
+	}
+
 	@command('git.merge')
 	async merge(): Promise<void> {
 		const config = workspace.getConfiguration('git');
@@ -794,7 +793,6 @@
 		}
 
 		await this.model.merge(choice.label);
->>>>>>> 89cd05f8
 	}
 
 	@command('git.pull')
