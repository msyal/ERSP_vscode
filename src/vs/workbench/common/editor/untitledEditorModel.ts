/*---------------------------------------------------------------------------------------------
 *  Copyright (c) Microsoft Corporation. All rights reserved.
 *  Licensed under the MIT License. See License.txt in the project root for license information.
 *--------------------------------------------------------------------------------------------*/
'use strict';

import {IDisposable} from 'vs/base/common/lifecycle';
import {TPromise} from 'vs/base/common/winjs.base';
import {EditorModel, IEncodingSupport} from 'vs/workbench/common/editor';
import {StringEditorModel} from 'vs/workbench/common/editor/stringEditorModel';
import URI from 'vs/base/common/uri';
import {PLAINTEXT_MODE_ID} from 'vs/editor/common/modes/modesRegistry';
import {EndOfLinePreference} from 'vs/editor/common/editorCommon';
import {IFileService, IFilesConfiguration} from 'vs/platform/files/common/files';
import {IConfigurationService} from 'vs/platform/configuration/common/configuration';
import {IModeService} from 'vs/editor/common/services/modeService';
import {IModelService} from 'vs/editor/common/services/modelService';
import {IMode} from 'vs/editor/common/modes';
import Event, {Emitter} from 'vs/base/common/event';

export class UntitledEditorModel extends StringEditorModel implements IEncodingSupport {
	private textModelChangeListener: IDisposable;
	private configurationChangeListener: IDisposable;

	private dirty: boolean;
	private _onDidChangeDirty: Emitter<void>;
	private _onDidChangeEncoding: Emitter<void>;

	private configuredEncoding: string;
	private preferredEncoding: string;

	private hasAssociatedFilePath: boolean;

	private backupPromises: TPromise<void>[];

	constructor(
		value: string,
		modeId: string,
		resource: URI,
		hasAssociatedFilePath: boolean,
		@IModeService modeService: IModeService,
		@IModelService modelService: IModelService,
		@IFileService private fileService: IFileService,
		@IConfigurationService private configurationService: IConfigurationService
	) {
		super(value, modeId, resource, modeService, modelService);

		this.hasAssociatedFilePath = hasAssociatedFilePath;
		this.dirty = hasAssociatedFilePath; // untitled associated to file path are dirty right away

		this._onDidChangeDirty = new Emitter<void>();
		this._onDidChangeEncoding = new Emitter<void>();

		this.backupPromises = [];

		this.registerListeners();
	}

	public get onDidChangeDirty(): Event<void> {
		return this._onDidChangeDirty.event;
	}

	public get onDidChangeEncoding(): Event<void> {
		return this._onDidChangeEncoding.event;
	}

	protected getOrCreateMode(modeService: IModeService, modeId: string, firstLineText?: string): TPromise<IMode> {
		if (!modeId || modeId === PLAINTEXT_MODE_ID) {
			return modeService.getOrCreateModeByFilenameOrFirstLine(this.resource.fsPath, firstLineText); // lookup mode via resource path if the provided modeId is unspecific
		}

		return super.getOrCreateMode(modeService, modeId, firstLineText);
	}

	private registerListeners(): void {

		// Config Changes
		this.configurationChangeListener = this.configurationService.onDidUpdateConfiguration(e => this.onConfigurationChange(e.config));
	}

	private onConfigurationChange(configuration: IFilesConfiguration): void {
		this.configuredEncoding = configuration && configuration.files && configuration.files.encoding;
	}

	public getValue(): string {
		if (this.textEditorModel) {
			return this.textEditorModel.getValue(EndOfLinePreference.TextDefined, true /* Preserve BOM */);
		}

		return null;
	}

	public getModeId(): string {
		if (this.textEditorModel) {
			return this.textEditorModel.getModeId();
		}

		return null;
	}

	public getEncoding(): string {
		return this.preferredEncoding || this.configuredEncoding;
	}

	public setEncoding(encoding: string): void {
		const oldEncoding = this.getEncoding();
		this.preferredEncoding = encoding;

		// Emit if it changed
		if (oldEncoding !== this.preferredEncoding) {
			this._onDidChangeEncoding.fire();
		}
	}

	public isDirty(): boolean {
		return this.dirty;
	}

	public revert(): void {
		this.dirty = false;

		this._onDidChangeDirty.fire();
	}

	public load(): TPromise<EditorModel> {
		return super.load().then((model) => {
			const configuration = this.configurationService.getConfiguration<IFilesConfiguration>();

			// Encoding
			this.configuredEncoding = configuration && configuration.files && configuration.files.encoding;

			// Listen to content changes
			this.textModelChangeListener = this.textEditorModel.onDidChangeContent(e => this.onModelContentChanged());

			// Emit initial dirty event if we are
			if (this.dirty) {
				setTimeout(() => {
					this._onDidChangeDirty.fire();
				}, 0 /* prevent race condition between creating model and emitting dirty event */);
			}

			return model;
		});
	}

	private onModelContentChanged(): void {
<<<<<<< HEAD
		// turn dirty if we were not
		if (!this.dirty) {
			this.dirty = true;
			this._onDidChangeDirty.fire();
=======

		// mark the untitled editor as non-dirty once its content becomes empty and we do
		// not have an associated path set. we never want dirty indicator in that case.
		if (!this.hasAssociatedFilePath && this.textEditorModel.getLineCount() === 1 && this.textEditorModel.getLineContent(1) === '') {
			if (this.dirty) {
				this.dirty = false;
				this._onDidChangeDirty.fire();
			}
>>>>>>> 61328fd6
		}

		// turn dirty if we were not
		else if (!this.dirty) {
			this.dirty = true;
			this._onDidChangeDirty.fire();

		}

		if (this.fileService.isHotExitEnabled()) {
			if (this.dirty) {
				console.log('backup');
				this.doBackup();
			} else {
				console.log('discard');
				this.fileService.discardBackup(this.resource);
			}
		}
	}

	public dispose(): void {
		super.dispose();

		if (this.textModelChangeListener) {
			this.textModelChangeListener.dispose();
			this.textModelChangeListener = null;
		}

		if (this.configurationChangeListener) {
			this.configurationChangeListener.dispose();
			this.configurationChangeListener = null;
		}

		this._onDidChangeDirty.dispose();
		this._onDidChangeEncoding.dispose();

		this.cancelBackupPromises();
		console.log('discard');
		this.fileService.discardBackup(this.resource);
	}

	private doBackup(): TPromise<void> {
		// Cancel any currently running backups to make this the one that succeeds
		this.cancelBackupPromises();

		// Create new backup promise and keep it
		const promise = TPromise.timeout(1000).then(() => {
			this.fileService.backupFile(this.resource, this.getValue()); // Very important here to not return the promise because if the timeout promise is canceled it will bubble up the error otherwise - do not change
		});

		this.backupPromises.push(promise);

		return promise;
	}

	private cancelBackupPromises(): void {
		while (this.backupPromises.length) {
			this.backupPromises.pop().cancel();
		}
	}
}<|MERGE_RESOLUTION|>--- conflicted
+++ resolved
@@ -144,12 +144,6 @@
 	}
 
 	private onModelContentChanged(): void {
-<<<<<<< HEAD
-		// turn dirty if we were not
-		if (!this.dirty) {
-			this.dirty = true;
-			this._onDidChangeDirty.fire();
-=======
 
 		// mark the untitled editor as non-dirty once its content becomes empty and we do
 		// not have an associated path set. we never want dirty indicator in that case.
@@ -158,7 +152,6 @@
 				this.dirty = false;
 				this._onDidChangeDirty.fire();
 			}
->>>>>>> 61328fd6
 		}
 
 		// turn dirty if we were not
