--- conflicted
+++ resolved
@@ -1,8 +1,4 @@
-<<<<<<< HEAD
-import { Process, IRTVController, IRTVLogger, ViewMode } from 'vs/editor/contrib/rtv/RTVInterfaces';
-=======
 import { Process, IRTVController, IRTVLogger, EmptyProcess, ViewMode } from 'vs/editor/contrib/rtv/RTVInterfaces';
->>>>>>> 9a7bc713
 import { RTVLogger } from 'vs/editor/contrib/rtv/RTVLogger';
 import { ICodeEditor } from 'vs/editor/browser/editorBrowser';
 
@@ -38,42 +34,17 @@
 
 enum RequestType {
 	RUNPY = 1,
-<<<<<<< HEAD
-	IMGSUM = 2
-}
-
-class PyodideWorkerResponse {
-=======
 	IMGSUM = 2,
 	SNIPPY = 3,
 }
 
 class PyodideResponse {
->>>>>>> 9a7bc713
 	constructor(
 		public id: number,
 		public type: ResponseType,
 		public msg: string) {}
 }
 
-<<<<<<< HEAD
-class RunpyWorkerRequest {
-	public type: RequestType;
-	constructor(
-		public id: number,
-		public name: string,
-		public content: string) {
-			this.type = RequestType.RUNPY;
-		}
-}
-
-class ImgSumWorkerRequest {
-	public type: RequestType = RequestType.IMGSUM;
-
-	constructor(
-		public id: number,
-		public name: string,
-=======
 abstract class PyodideRequest {
 	public id: number = idGen.getId();
 
@@ -95,20 +66,10 @@
 class ImgSumRequest extends PyodideRequest {
 	public name: string;
 	constructor(
->>>>>>> 9a7bc713
 		public content: string,
 		public line: number,
 		public varname: string
 	) {
-<<<<<<< HEAD
-		this.type = RequestType.IMGSUM;
-	}
-}
-
-class RunpyProcess implements Process {
-	private id: number;
-
-=======
 		super(RequestType.IMGSUM);
 		this.name = `imgum_${this.id}.py`;
 	}
@@ -127,7 +88,6 @@
 	private id: number;
 
 	// Event listeners
->>>>>>> 9a7bc713
 	private onResult?: ((exitCode: any, result?: string) => void) = undefined;
 	private onOutput?: ((data: any) => void) = undefined;
 	private onError?: ((data: any) => void) = undefined;
@@ -136,29 +96,17 @@
 	private error: string = '';
 	private output: string = '';
 
-<<<<<<< HEAD
-=======
 	private resolve?: (result: any) =>  void = undefined;
 
->>>>>>> 9a7bc713
 	private killed: boolean = false;
 
 	private eventListener: (this: Worker, event: MessageEvent) => void;
 
-<<<<<<< HEAD
-	constructor(program: string) {
-		this.id = idGen.getId();
-
-		this.eventListener = (event: MessageEvent) =>
-		{
-			let msg: PyodideWorkerResponse = event.data;
-=======
 	constructor(request: R) {
 		this.id = request.id;
 		this.eventListener = (event: MessageEvent) =>
 		{
 			let msg: PyodideResponse = event.data;
->>>>>>> 9a7bc713
 
 			if (msg.id !== this.id) {
 				return;
@@ -171,12 +119,9 @@
 					if (this.onResult) {
 						this.onResult(this.result);
 					}
-<<<<<<< HEAD
-=======
 					if (this.resolve) {
 						this.resolve(this.result);
 					}
->>>>>>> 9a7bc713
 					break;
 				case ResponseType.STDOUT:
 					this.output += msg.msg;
@@ -191,11 +136,7 @@
 		};
 
 		pyodideWorker.addEventListener('message', this.eventListener);
-<<<<<<< HEAD
-		pyodideWorker.postMessage(new RunpyWorkerRequest(this.id, `program_${this.id}.py`, program));
-=======
 		pyodideWorker.postMessage(request);
->>>>>>> 9a7bc713
 	}
 
 	onStdout(fn: (data: any) => void): void {
@@ -207,14 +148,6 @@
 	}
 
 	kill() {
-<<<<<<< HEAD
-		this.killed = true;
-		pyodideWorker.removeEventListener('message', this.eventListener);
-
-		if (this.onResult) {
-			this.onResult('');
-		}
-=======
 		pyodideWorker.removeEventListener('message', this.eventListener);
 
 		if (this.onOutput && this.output) {
@@ -234,14 +167,12 @@
 		}
 
 		this.killed = true;
->>>>>>> 9a7bc713
 	}
 
 	onExit(fn: (exitCode: any, result?: string) => void): void {
 		this.onResult = (result) => {
 			if (this.onOutput) {
 				this.onOutput(this.output);
-<<<<<<< HEAD
 			}
 
 			if (this.onError) {
@@ -257,106 +188,6 @@
 			this.onResult('');
 		}
 	}
-}
-
-class ImgSummaryProcess implements Process {
-	private id: number;
-
-	private onResult?: ((exitCode: any, result?: string) => void) = undefined;
-	private onOutput?: ((data: any) => void) = undefined;
-	private onError?: ((data: any) => void) = undefined;
-
-	private result?: string = undefined;
-	private error: string = '';
-	private output: string = '';
-
-	private eventListener: (this: Worker, event: MessageEvent) => void;
-
-	constructor(program: string, line: number, varname: string) {
-		this.id = idGen.getId();
-
-		this.eventListener = (event: MessageEvent) =>
-		{
-			let msg: PyodideWorkerResponse = event.data;
-
-			if (msg.id !== this.id) {
-				return;
-			}
-
-			switch (msg.type)
-			{
-				case ResponseType.RESULT:
-					this.result = msg.msg;
-					if (this.onResult) {
-						this.onResult(this.result);
-					}
-					break;
-				case ResponseType.STDOUT:
-					this.output += msg.msg;
-					if (this.onOutput) {
-						this.onOutput(msg.msg);
-					}
-					break;
-				case ResponseType.STDERR:
-				case ResponseType.EXCEPTION:
-					this.error += msg.msg;
-					if (this.onError) {
-						this.onError(msg.msg);
-					}
-					break;
-				default:
-					break;
-			}
-		};
-
-		pyodideWorker.addEventListener('message', this.eventListener);
-		pyodideWorker.postMessage(new ImgSumWorkerRequest(this.id, `imgsum_${this.id}.py`, program, line, varname));
-	}
-
-	onStdout(fn: (data: any) => void): void {
-		this.onOutput = fn;
-
-		if (this.output) {
-			this.onOutput(this.output);
-		}
-	}
-
-	onStderr(fn: (data: any) => void): void {
-		this.onError = fn;
-
-		if (this.error) {
-			this.onError(this.error);
-		}
-	}
-
-	kill() {
-		pyodideWorker.removeEventListener('message', this.eventListener);
-	}
-
-	onExit(fn: (exitCode: any, result?: string) => void): void {
-		this.onResult = (result) => {
-			fn((result && result !== '') ? 0 : 1, result);
-		};
-
-		if (this.result) {
-			this.onResult(this.result);
-		}
-=======
-			}
-
-			if (this.onError) {
-				this.onError(this.error);
-			}
-
-			fn((result && result !== '') ? 0 : null, result);
-		};
-
-		if (this.result) {
-			this.onResult(this.result);
-		} else if (this.killed) {
-			this.onResult('');
-		}
-	}
 
 	toPromise(): Promise<any> {
 		return new Promise((resolve, _reject) => {
@@ -376,7 +207,6 @@
 				this.resolve('');
 			}
 		});
->>>>>>> 9a7bc713
 	}
 }
 
@@ -402,47 +232,45 @@
 				body: problem,
 				mode: 'same-origin',
 				signal: signal
-			}).
-			then(response => {
-				if (response && response.status < 200 || response.status >= 300 || response.redirected) {
-					// TODO Error handling
-					this.error = response.statusText;
-
-					if (this.onError) {
-						this.onError(this.error);
-					}
-
-					return Promise.reject();
-				} else {
-					return response.text();
+			}).then(response => {
+			if (response && response.status < 200 || response.status >= 300 || response.redirected) {
+				// TODO Error handling
+				this.error = response.statusText;
+
+				if (this.onError) {
+					this.onError(this.error);
 				}
-			}).
-			then(result => {
-				this.result = result;
-
-				if (this.onResult) {
-					this.onResult(0, this.result);
-				}
-
-				return result;
-			}).
-			catch(error => {
-				// TODO Error handling
-				this.error = error;
-
-				if (this.onError) {
-					this.onError(error);
-				}
-
-				if (this.onResult) {
-					this.onResult(1, error);
-				}
-
-				return error;
-			});
-	}
-
-	onStdout(_fn: (data: any) => void): void {}
+
+				return Promise.reject();
+			} else {
+				return response.text();
+			}
+		}).then(result => {
+			this.result = result;
+
+			if (this.onResult) {
+				this.onResult(0, this.result);
+			}
+
+			return result;
+		}).catch(error => {
+			// TODO Error handling
+			this.error = error;
+
+			if (this.onError) {
+				this.onError(error);
+			}
+
+			if (this.onResult) {
+				this.onResult(1, error);
+			}
+
+			return error;
+		});
+	}
+
+	onStdout(_fn: (data: any) => void): void {
+	}
 
 	onStderr(fn: (data: any) => void): void {
 		this.onStderr = fn;
@@ -470,26 +298,16 @@
 	}
 }
 
-<<<<<<< HEAD
 function saveProgram(program: string) {
 	// We need this for CSRF protection on the server
 	const csrfInput = document.getElementById('csrf-parameter') as HTMLInputElement;
 	const csrfToken = csrfInput.value;
 	const csrfHeaderName = csrfInput.name;
-=======
-export function runProgram(program: string, values?: any): Process {
-	if (!pyodideLoaded) {
-		// @Hack: We want to ignore this call until pyodide has loaded.
-		return new EmptyProcess();
-	}
->>>>>>> 9a7bc713
-
-	values = JSON.stringify(values)
-	// values = undefined;
-	return new PyodideProcess(new RunpyRequest(program, values));
-}
-
-<<<<<<< HEAD
+
+	const headers = new Headers();
+	headers.append('Content-Type', 'text/plain;charset=UTF-8');
+	headers.append(csrfHeaderName, csrfToken);
+
 	fetch(
 		'/save',
 		{
@@ -509,16 +327,18 @@
 		});
 }
 
-export function runProgram(program: string): Process {
+export function runProgram(program: string, values?: any): Process {
 	if (!pyodideLoaded) {
 		// @Hack: We want to ignore this call until pyodide has loaded.
-		return new SynthProcess();
+		return new EmptyProcess();
 	}
 
 	saveProgram(program);
 
-	return new RunpyProcess(program);
-=======
+	values = JSON.stringify(values);
+	return new PyodideProcess(new RunpyRequest(program, values));
+}
+
 export function synthesizeSnippet(problem: string): Process {
 	return new SynthProcess(problem);
 }
@@ -530,37 +350,18 @@
 	}
 
 	return new PyodideProcess(new ImgSumRequest(program, line, varname));
->>>>>>> 9a7bc713
-}
-
+}
 /**
  * Runs the SnipPy helper python code with a request to validate the
  * given user input.
  */
 export async function validate(input: string): Promise<string | undefined> {
-	if (!pyodideLoaded) {
-		// @Hack: We want to ignore this call until pyodide has loaded.
-		return new EmptyProcess().toPromise();
-	}
-
 	let process = new PyodideProcess(new SnipPyRequest('validate', input));
 	let results = (await process.toPromise())[1];
 
 	return results;
 }
 
-<<<<<<< HEAD
-export function runImgSummary(program: string, line: number, varname: string) {
-	if (!pyodideLoaded) {
-		// @Hack: We want to ignore this call until pyodide has loaded.
-		return new SynthProcess();
-	}
-
-	return new ImgSummaryProcess(program, line, varname);
-}
-
-=======
->>>>>>> 9a7bc713
 export function getLogger(editor: ICodeEditor): IRTVLogger {
 	return new RTVLogger(editor);
 }
@@ -572,7 +373,6 @@
  * Don't allow switching views unless we find the set cookie
  */
 export function isViewModeAllowed(m: ViewMode): boolean {
-<<<<<<< HEAD
 	let rs: boolean = false;
 
 	if (!studyGroup) {
@@ -615,22 +415,11 @@
 
 // Start the web worker
 const pyodideWorker = new Worker('/pyodide/webworker.js');
-=======
-	return true;
-}
-
-// Start the web worker
-const pyodideWorker = new Worker('pyodide/webworker.js');
->>>>>>> 9a7bc713
 let pyodideLoaded = false;
 
 const pyodideWorkerInitListener = (event: MessageEvent) =>
 {
-<<<<<<< HEAD
-	let msg = event.data as PyodideWorkerResponse;
-=======
 	let msg = event.data as PyodideResponse;
->>>>>>> 9a7bc713
 
 	if (msg.type === ResponseType.LOADED)
 	{
