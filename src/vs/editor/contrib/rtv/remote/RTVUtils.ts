import { Process } from 'vs/editor/contrib/rtv/RTVInterfaces';
import { RTVLogger } from 'vs/editor/contrib/rtv/RTVLogger';
import { ICodeEditor } from 'vs/editor/browser/editorBrowser';

class RunpyResponseData {
	public success: boolean = false;
	public stderr?: string = undefined;
	public stdout?: string = undefined;
	public result?: string = undefined;
}

class RunpyProcess implements Process {
	constructor(private request: Promise<Response>,
		private abortController: AbortController) { }

	onStdout(fn: (data: any) => void): void {
		this.request.then(
			async (response: Response) => {
				const result = await response.clone().text();
				let data: RunpyResponseData = JSON.parse(result);
				fn(data.stdout);
			}
		);
	}

	onStderr(fn: (data: any) => void): void {
		this.request.then(
			async (response: Response) => {
				const result = await response.clone().text();
				let data: RunpyResponseData = JSON.parse(result);
				fn(data.stderr);
			}
		);
		this.request.catch(fn);
	}

	kill() {
		this.abortController.abort();
	}

	onExit(fn: (exitCode: any, result?: string) => void): void {
		this.request.then(
			async (origResponse: Response) => {
				const response = origResponse.clone();
				const result = await response.text();
				let data: RunpyResponseData = JSON.parse(result);
<<<<<<< HEAD
=======

				// Write program output to browser
				const output = document.getElementById('output') as HTMLInputElement;

				if (data.stdout) {
					output.innerHTML = data.stdout;

					if (data.stderr) {
						output.innerHTML += '\n---\n' + data.stderr;
					}
				}
				else if (data.stderr) {
					output.innerHTML = data.stderr;
				}
				else {
					output.innerHTML = 'No Output';
				}

>>>>>>> 28f9f1d8
				fn(data.success ? 0 : 1, data.result);
			}
		);
	}
}

class SynthProcess implements Process {
	onStdout(fn: (data: any) => void): void {
		// TODO
	}

	onStderr(fn: (data: any) => void): void {
		// TODO
	}

	kill() {
		// TODO
	}

	onExit(fn: (exitCode: any, result?: string) => void): void {
		// TODO
	}
}

export function runProgram(program: string): Process {
	// TODO Rewrite this using Websockets!
	// We need this for CSRF protection on the server
	const csrfInput = document.getElementById('csrf-parameter') as HTMLInputElement;
	const csrfToken = csrfInput.value;
	const csrfHeaderName = csrfInput.name;

	const headers = new Headers();
	headers.append('Content-Type', 'text/plain;charset=UTF-8');
	headers.append(csrfHeaderName, csrfToken);

	const abortController = new AbortController();
	const promise = fetch(
		'/editor/runProgram?name=tmp.py',
		{
			method: 'POST',
			body: program,
			mode: 'same-origin',
			headers: headers,
			signal: abortController.signal
		});

	return new RunpyProcess(promise, abortController);
}

export function synthesizeSnippet(problem: string): Process {
	return new SynthProcess();
}

export function runImgSummary(program: string, line: number, varname: string) {
	// TODO Implement!
	return new SynthProcess();
}

export function getLogger(editor: ICodeEditor): RTVLogger {
	return new RTVLogger(editor);
}

// Assuming the server is running on a unix system
export const EOL: string = '\n';<|MERGE_RESOLUTION|>--- conflicted
+++ resolved
@@ -44,8 +44,6 @@
 				const response = origResponse.clone();
 				const result = await response.text();
 				let data: RunpyResponseData = JSON.parse(result);
-<<<<<<< HEAD
-=======
 
 				// Write program output to browser
 				const output = document.getElementById('output') as HTMLInputElement;
@@ -64,7 +62,6 @@
 					output.innerHTML = 'No Output';
 				}
 
->>>>>>> 28f9f1d8
 				fn(data.success ? 0 : 1, data.result);
 			}
 		);
