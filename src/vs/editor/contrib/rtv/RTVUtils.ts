/* eslint-disable code-import-patterns */
import * as child_process from 'child_process';
import * as path from 'path';
import * as fs from 'fs';
import * as os from 'os';
import { Process, IRTVLogger, ViewMode } from 'vs/editor/contrib/rtv/RTVInterfaces';
import { RTVLogger } from 'vs/editor/contrib/rtv/RTVLogger';
import { ICodeEditor } from 'vs/editor/browser/editorBrowser';

// Helper functions
export function getOSEnvVariable(v: string): string {
	let result = process.env[v];
	if (result === undefined) {
		throw new Error('OS environment variable ' + v + ' is not defined.');
	}
	return result;
}

const PY3 = getOSEnvVariable('PYTHON3');
const RUNPY = getOSEnvVariable('RUNPY');
const IMGSUM = getOSEnvVariable('IMGSUM');
const SYNTH = getOSEnvVariable('SYNTH');
const SCALA = getOSEnvVariable('SCALA');
const SNIPPY_UTILS = getOSEnvVariable('SNIPPY_UTILS');

class RunpyProcess implements Process {
	private _reject?: () => void;

	constructor(private file: string,
		private p: child_process.ChildProcessWithoutNullStreams) {
	}

	onStdout(fn: (data: any) => void): void {
		this.p.stdout.on('data', fn);
	}

	onStderr(fn: (data: any) => void): void {
		this.p.stderr.on('data', fn);
	}

	kill() {
		this.p.kill();
		if (this._reject) {
			this._reject();
			this._reject = undefined;
		}
	}

	onExit(fn: (exitCode: any, result?: string) => void): void {
		this.p.on('exit', (exitCode, _) => {
			let result = undefined;

			if (exitCode !== null) {
				result = fs.readFileSync(this.file + '.out').toString();
			}

			fn(exitCode, result);
		});
	}

	toPromise(): Promise<any> {
		return new Promise(
			(resolve, reject) => {
				// We consider failed executions (non-zero exitCode) as resolved.
				this.p.on('exit', (exitCode, _) => {
					let result: string | undefined = undefined;

					if (exitCode !== null) {
						result = fs.readFileSync(this.file + '.out').toString();
					}

					resolve([exitCode, result]);
				});

				// Kill, however, is not resolved!
				this._reject = reject;
			}
		);
	}
}

class SynthProcess implements Process {
	private _reject?: () => void;

	constructor(private file: string,
		private process: child_process.ChildProcessWithoutNullStreams) { }

	onStdout(fn: (data: any) => void): void {
		this.process.stdout.on('data', fn);
	}

	onStderr(fn: (data: any) => void): void {
		this.process.stderr.on('data', fn);
	}

	kill() {
		this.process.kill();

		if (this._reject) {
			this._reject();
			this._reject = undefined;
		}
	}

	onExit(fn: (exitCode: any, result?: string) => void): void {
		this.process.on('close', (exitCode) => {
			let result = undefined;

			if (exitCode === 0) {
				result = fs.readFileSync(this.file + '.out').toString();
			}

			fn(exitCode, result);
		});
	}

	toPromise(): Promise<any> {
		return new Promise((resolve, reject) => {
			this.process.on('close', (exitCode) => {
				let result = undefined;

				if (exitCode === 0) {
					result = fs.readFileSync(this.file + '.out').toString();
				}

				resolve([exitCode, result]);
			});

			this._reject = reject;
		});
	}
}

export function runProgram(program: string, values?: any): Process {
	const file: string = os.tmpdir() + path.sep + 'tmp.py';
	fs.writeFileSync(file, program);

	let local_process;

	if (values) {
		const values_file: string = os.tmpdir() + path.sep + 'tmp_values.py';
		fs.writeFileSync(values_file, JSON.stringify(values));
		local_process = child_process.spawn(PY3, [RUNPY, file, values_file]);
	} else {
		local_process = child_process.spawn(PY3, [RUNPY, file]);
	}

	return new RunpyProcess(file, local_process);
}

export function synthesizeSnippet(problem: string): Process {
	const example_fname = os.tmpdir() + path.sep + 'synth_example.json';
	fs.writeFileSync(example_fname, problem);
	let c = child_process.spawn(SCALA, [SYNTH, example_fname]);
	return new SynthProcess(example_fname, c);
}

export function runImgSummary(program: string, line: number, varname: string): Process {
	const file: string = os.tmpdir() + path.sep + 'tmp.py';
	fs.writeFileSync(file, program);
	const local_process = child_process.spawn(PY3, [IMGSUM, file, line.toString(), varname]);
	return new RunpyProcess(file, local_process);
}

<<<<<<< HEAD
=======
/**
 * Runs the SnipPy helper python code with a request to validate the
 * given user input.
 */
export async function validate(input: string): Promise<string | undefined> {
	return new Promise((resolve, reject) => {
		const process = child_process.spawn(SNIPPY_UTILS, ['validate', input]);
		let output: string = '';
		let error: string = '';
		process.stdout.on('data', (data: string) => output += data);
		process.stderr.on('data', (data: string) => error += data);

		process.on('exit', (exitCode: number) => {
			if (exitCode !== 0) {
				reject(error);
			} else {
				resolve(output);
			}
		});
	});
}

>>>>>>> 9a7bc713
export function getLogger(editor: ICodeEditor): IRTVLogger {
	return new RTVLogger(editor);
}

export function isViewModeAllowed(_: ViewMode): boolean {
	return true;
}

export const EOL: string = os.EOL;<|MERGE_RESOLUTION|>--- conflicted
+++ resolved
@@ -162,8 +162,6 @@
 	return new RunpyProcess(file, local_process);
 }
 
-<<<<<<< HEAD
-=======
 /**
  * Runs the SnipPy helper python code with a request to validate the
  * given user input.
@@ -186,7 +184,6 @@
 	});
 }
 
->>>>>>> 9a7bc713
 export function getLogger(editor: ICodeEditor): IRTVLogger {
 	return new RTVLogger(editor);
 }
