/* import * as fs from 'fs';
import * as os from 'os';
import * as path from 'path';
 */

import 'vs/css!./rtv';
import { ICursorPositionChangedEvent } from 'vs/editor/common/controller/cursorEvents';
import { IModelContentChangedEvent } from 'vs/editor/common/model/textModelEvents';
import { IScrollEvent, IModelChangedEvent } from 'vs/editor/common/editorCommon';
import {
	EditorAction,
	registerEditorAction,
	registerEditorContribution,
	ServicesAccessor
} from 'vs/editor/browser/editorExtensions';
import { EditorLayoutInfo, EditorOption, ConfigurationChangedEvent } from 'vs/editor/common/config/editorOptions';
import * as strings from 'vs/base/common/strings';
import { IRange, Range } from 'vs/editor/common/core/range';
import { IOpenerService } from 'vs/platform/opener/common/opener';
import { IModeService } from 'vs/editor/common/services/modeService';
import { ICodeEditor } from 'vs/editor/browser/editorBrowser';
import { MarkdownRenderer } from 'vs/editor/contrib/markdown/markdownRenderer';
import { IPosition, Position } from 'vs/editor/common/core/position';
import { MarkdownString } from 'vs/base/common/htmlContent';
import { IConfigurationChangeEvent, IConfigurationService } from 'vs/platform/configuration/common/configuration';
import { Registry } from 'vs/platform/registry/common/platform';
import { Extensions, IConfigurationNode, IConfigurationRegistry } from 'vs/platform/configuration/common/configurationRegistry';
import { localize } from 'vs/nls';
import { IContextMenuService } from 'vs/platform/contextview/browser/contextView';
import { Action, IAction } from 'vs/base/common/actions';
import { Separator } from 'vs/base/browser/ui/actionbar/actionbar';
import { ContextSubMenu } from 'vs/base/browser/contextmenu';
import { IMouseWheelEvent } from 'vs/base/browser/mouseEvent';
import { IKeyboardEvent } from 'vs/base/browser/keyboardEvent';
import { KeyCode, KeyMod } from 'vs/base/common/keyCodes';
import { KeybindingWeight } from 'vs/platform/keybinding/common/keybindingsRegistry';
import { IThemeService } from 'vs/platform/theme/common/themeService';
import {
	badgeBackground,
	editorWidgetBackground,
	inputBackground,
	inputBorder,
	inputForeground,
	widgetShadow
} from 'vs/platform/theme/common/colorRegistry';
import { IIdentifiedSingleEditOperation, IModelDecorationOptions, ITextModel } from 'vs/editor/common/model';
import { Selection } from 'vs/editor/common/core/selection';
import { Process, IRTVController, IRTVLogger, ViewMode } from 'vs/editor/contrib/rtv/RTVInterfaces';
import * as utils from 'vs/editor/contrib/rtv/RTVUtils';
import { Button } from 'vs/base/browser/ui/button/button';
import { attachButtonStyler } from 'vs/platform/theme/common/styler';

function indent(s: string): number {
	return s.length - s.trimLeft().length;
}

function isHtmlEscape(s: string): boolean {
	return strings.startsWith(s, '```html\n') && strings.endsWith(s, '```');
}

function removeHtmlEscape(s: string): string {
	let x = '```html\n'.length;
	let y = '```'.length;
	return s.substring(x, s.length - y);
}

function arrayStartsWith<T>(haystack: T[], needle: T[]): boolean {
	if (haystack.length < needle.length) {
		return false;
	}

	if (haystack === needle) {
		return true;
	}

	for (let i = 0; i < needle.length; i++) {
		if (haystack[i] !== needle[i]) {
			return false;
		}
	}

	return true;
}

function isEmpty(str: string) {
	return str.trim() === '';
}

function isSeedLine(str: string) {
	return str.match('#@') !== null;
}

function isLoopStr(str: string) {
	let trimmed = str.trim();
	return strings.endsWith(trimmed, ':') &&
		(strings.startsWith(trimmed, 'for') ||
			strings.startsWith(trimmed, 'while'));
}

function strNumsToArray(s: string): number[] {
	if (s === '') {
		return [];
	} else {
		return s.split(',').map(e => +e);
	}
}

// returns true if s matches regExp
function regExpMatchEntireString(s: string, regExp: string) {
	let res = s.match(regExp);
	return res !== null && res.index === 0 && res[0] === s;
}

export class DelayedRunAtMostOne {
	private _timer: ReturnType<typeof setTimeout> | null = null;

	public run(delay: number, c: () => void) {
		if (this._timer !== null) {
			clearTimeout(this._timer);
		}
		if (delay === 0) {
			this._timer = null;
			c();
		} else {
			this._timer = setTimeout(() => {
				this._timer = null;
				c();
			}, delay);
		}
	}

	public cancel() {
		if (this._timer !== null) {
			clearTimeout(this._timer);
			this._timer = null;
		}
	}
}

class DeltaVarSet {
	private _plus: Set<string>;
	private _minus: Set<string>;
	constructor(other?: DeltaVarSet) {
		if (other === undefined) {
			this._plus = new Set();
			this._minus = new Set();
		} else {
			this._plus = new Set(other._plus);
			this._minus = new Set(other._minus);
		}
	}
	public add(v: string) {
		if (this._minus.has(v)) {
			this._minus.delete(v);
		} else {
			this._plus.add(v);
		}
	}
	public delete(v: string) {
		if (this._plus.has(v)) {
			this._plus.delete(v);
		} else {
			this._minus.add(v);
		}
	}
	public applyTo(s: Set<string>, all: Set<string>) {
		let res = new Set<string>(s);
		this._plus.forEach(v => {
			if (all.has(v)) {
				if (res.has(v)) {
					//this._plus.delete(v);
				} else {
					res.add(v);
				}
			} else {
				//this._plus.delete(v);
			}
		});
		this._minus.forEach(v => {
			if (all.has(v)) {
				if (res.has(v)) {
					res.delete(v);
				} else {
					//this._minus.delete(v);
				}
			} else {
				//this._minus.delete(v);
			}
		});
		return res;
	}
	public clear() {
		this._plus.clear();
		this._minus.clear();
	}
}

class RTVLine {
	private _div: HTMLDivElement;
	constructor(
		editor: ICodeEditor,
		x1: number,
		y1: number,
		x2: number,
		y2: number
	) {
		let editor_div = editor.getDomNode();
		if (editor_div === null) {
			throw new Error('Cannot find Monaco Editor');
		}

		this._div = document.createElement('div');
		this._div.style.position = 'absolute';
		this._div.style.borderTop = '1px solid grey';
		this._div.style.transitionProperty = 'all';
		this._div.style.transitionDuration = '0.3s';
		this._div.style.transitionDelay = '0s';
		this._div.style.transitionTimingFunction = 'ease-in';
		this._div.style.transformOrigin = '0% 0%';
		this.move(x1, y1, x2, y2);
		editor_div.appendChild(this._div);
	}

	public destroy() {
		this._div.remove();
	}

	public move(x1: number, y1: number, x2: number, y2: number) {
		this._div.style.left = x1.toString() + 'px';
		this._div.style.top = y1.toString() + 'px';
		let deltaX = (x2 - x1);
		let deltaY = (y2 - y1);
		let length = Math.sqrt((deltaX * deltaX) + (deltaY * deltaY));
		this._div.style.width = length.toString() + 'px';
		let angle = 0;
		if (length !== 0) {
			angle = Math.atan(deltaY / deltaX) * 180 / Math.PI;
		}
		this._div.style.transform = 'rotate(' + angle.toString() + 'deg)';
	}

	public setOpacity(opacity: number) {
		this._div.style.opacity = opacity.toString();
	}

}

class TableElement {
	constructor(
		public content: string,
		public loopID: string,
		public iter: string,
		public controllingLineNumber: number,
		public vname?: string,
		public env?: any
	) { }
}

type MapLoopsToCells = { [k: string]: HTMLTableDataCellElement[]; };

class RTVOutputDisplayBox {
	private _box: HTMLDivElement;
	private _html: string = '<b>Output:</b><br><br><b>Errors:</b><br>';
	private _isOnDiv: boolean = false;
	constructor(
		private readonly _editor: ICodeEditor
	) {

		let editor_div = this._editor.getDomNode();
		if (editor_div === null) {
			throw new Error('Cannot find Monaco Editor');
		}

		this._box = document.createElement('div');
		this._box.style.position = 'absolute';
		this._box.style.top = '30px'; // offset from the run button + border + padding
		this._box.style.bottom = '14px'; // offset from the horizontal scroll bar (if any)
		this._box.style.right = '14px';
		this._box.style.height = 'auto';
		this._box.style.width = '500px';
		this._box.innerHTML = this._html;
		this._box.style.display = 'inline-block';
		this._box.style.overflowY = 'scroll';
		this._box.style.overflowX = 'auto';
		this._box.style.opacity = '0';
		this._box.className = 'monaco-hover';
		this._box.id = 'rtv-output-display-box';
		this._box.style.transitionProperty = 'all';
		this._box.style.transitionDuration = '0.3s';
		this._box.style.transitionDelay = '0s';
		this._box.style.transitionTimingFunction = 'ease-in';

		this._box.onmouseenter = (e) => {
			this.onMouseEnter(e);
		};
		this._box.onmouseleave = (e) => {
			this.onMouseLeave(e);
		};
		this.hide();
		// editor_div.appendChild(this._box);
	}

	public destroy(): void {
		this._box.remove();
	}

	public setContent(s: string): void {
		this._box.innerHTML = s;
	}

	public getContent(): string {
		return this._box.innerHTML;
	}

	public clearContent(): void {
		this._box.innerHTML = this._html;
	}

	public show(): void {
		let editor_div = this._editor.getDomNode();
		if (editor_div === null) {
			throw new Error('Cannot find Monaco Editor');
		}

		this._box.style.opacity = '1';
		this._box.style.display = '';
		editor_div.appendChild(this._box);

	}

	public hide(): void {
		this._box.style.display = 'none';
	}

	public isHidden() : boolean {
		return this._box.style.display === 'none';
	}

	private onMouseEnter(e: MouseEvent): void {
		this._isOnDiv = true;
	}

	private onMouseLeave(e: MouseEvent): void {
		this._isOnDiv = false;
	}

	public mouseOnDiv(): boolean {
		return this._isOnDiv;
	}

	public setOutAndErrMsg(outputMsg: string, errorMsg: string) {

		function escapeHTML(unsafe: string) : string {
			return unsafe
				.replace(/&/g, "&amp;")
				.replace(/</g, "&lt;")
				.replace(/>/g, "&gt;")
				.replace(/"/g, "&quot;")
				.replace(/'/g, "&#039;");
		}

		setTimeout(() => {
			let errorMsgStyled = '';
			if (errorMsg !== '') {
				let errors = escapeHTML(errorMsg).split('\n'); // errorMsg can be null
				let errorStartIndex = 0;
				let i = 0;

				for (i = errors.length-1; i >= 0; i--) {
					let line = errors[i];
					if (line.match(/line \d+/g) !== null) { // returns an Array object
						errorStartIndex = i;
						break;
					}
				}

				let errorStartLine = errors[i];
				errors[i] = errorStartLine.split(',').slice(1,).join(',');
				let err = `<div style='color:red;'>${errors[errors.length - 2]}</div>`;
				errors[errors.length-2] = err;
				errorMsgStyled = errors.slice(errorStartIndex, -1).join('\n'); // related error starts from the fifth to the last substring
			}

			this.setContent(`<b>Output:</b><pre>${escapeHTML(outputMsg)}</pre><b>Errors:</b><pre>${errorMsgStyled}</pre>`);

		}, 50);

	}
}

class RTVRunButton {
	private _box: HTMLDivElement;
	private _button: Button;
	constructor(
		private readonly _editor: ICodeEditor,
		private readonly _controller: RTVController
	) {

		let editor_div = this._editor.getDomNode();
		if (editor_div === null) {
			throw new Error('Cannot find Monaco Editor');
		}
		this._box = document.createElement('div');
		this._box.style.position = 'absolute';
		this._box.style.top = '0px';
		this._box.style.right = '18px'; // not covering the navigation bar (14px) + padding (4px); assuming the minimap is disabled
		this._box.style.height = '20px';
		this._box.style.width = '60px';
		this._button = new Button(this._box);
		// TODO: localize
		this._button.label = 'Run';
		attachButtonStyler(this._button, this._controller._themeService);
		editor_div.appendChild(this._box);
		this._button.onDidClick(e => {
			this.onClick();
		});
	}

	public destroy(): void {
		this._box.remove();
	}

	public setButtonToRun(): void {
		this._button.label = 'Run';
	}

	public setButtonToHide(): void {
		this._button.label = 'Hide';
	}

	public show(): void {
		this._box.style.opacity = '1';
		this._box.style.display = '';
		// editor_div.appendChild(this._box);
	}

	public hide(): void {
		this._box.style.opacity = '0';
		this._box.style.display = 'none';
	}

	public isHidden() : boolean {
		return this._box.style.display === 'none';
	}

	private onClick(): void {
		this._controller.flipOutputBoxVisibility();
	}

}

class RTVDisplayBox {
	private _box: HTMLDivElement;
	private _line: RTVLine;
	private _zoom: number = 1;
	private _opacity: number = 1;
	private _hasContent: boolean = false;
	private _allEnvs: any[] = [];
	private _allVars: Set<string> = new Set<string>();
	private _displayedVars: Set<string> = new Set<string>();
	private _deltaVarSet: DeltaVarSet;
	private _cellDictionary: { [k: string]: [HTMLElement] } = {};
	private _timesToInclude: Set<number> = new Set<number>();

	constructor(
		private readonly _controller: RTVController,
		private readonly _editor: ICodeEditor,
		private readonly _modeService: IModeService,
		private readonly _openerService: IOpenerService,
		public lineNumber: number,
		deltaVarSet: DeltaVarSet
	) {
		// if (this._controller.displayOnlyModifiedVars) {
		// 	this._displayedVars = new ModVarSet(this);
		// } else {
		// 	this._displayedVars = new FullVarSet(this);
		// }
		let editor_div = this._editor.getDomNode();
		if (editor_div === null) {
			throw new Error('Cannot find Monaco Editor');
		}
		this._box = document.createElement('div');
		this._box.textContent = '';
		this._box.style.position = 'absolute';
		this._box.style.top = '100px';
		this._box.style.left = '800px';
		this._box.style.maxWidth = '1400px';
		this._box.style.maxHeight = '400px';
		this._box.style.overflow = 'auto';
		this._box.style.transitionProperty = 'all';
		this._box.style.transitionDuration = '0.3s';
		this._box.style.transitionDelay = '0s';
		this._box.style.transitionTimingFunction = 'ease-in';
		this._box.style.maxHeight = '500px';
		this._box.style.zIndex = '1'; // Prevents it from covering the error dialog.
		this._box.style.paddingLeft = '13px';
		this._box.className = 'monaco-hover';
		this._box.id = 'rtv-display-box';

		// Update the font in case it's changed
		const fontInfo = this._editor.getOption(EditorOption.fontInfo);
		this._box.style.fontFamily = fontInfo.fontFamily;
		this._box.style.fontWeight = fontInfo.fontWeight;
		this._box.style.fontSize = `${fontInfo.fontSize}px`;

		this._editor.onDidChangeConfiguration((e: ConfigurationChangedEvent) =>
		{
			if (e.hasChanged(EditorOption.fontInfo))
			{
				const fontInfo = this._editor.getOption(EditorOption.fontInfo);
				this._box.style.fontFamily = fontInfo.fontFamily;
				this._box.style.fontWeight = fontInfo.fontWeight;
				this._box.style.fontSize = `${fontInfo.fontSize}px`;
			}
		});

		if (!this._controller.supportSynthesis && this._controller.mouseShortcuts) {
			this._box.onauxclick = (e) => {
				this.onClick(e);
			};
			this._box.onclick = (e) => {
				this.onClick(e);
			};
		}
		editor_div.appendChild(this._box);
		this._line = new RTVLine(this._editor, 800, 100, 800, 100);
		this.setContentFalse();
		this._deltaVarSet = new DeltaVarSet(deltaVarSet);
	}

	public getCellContent() {

		return this._cellDictionary;
	}

	public hasContent() {
		return this._hasContent;
	}

	public destroy() {
		this._box.remove();
		this._line.destroy();
	}

	public setContentFalse() {
		// Set content to false. Boxes with no content don't get processed during layout pass,
		// so we take care of layout here, which is to make  invisible (opacity 0).
		this._allEnvs = [];
		this._hasContent = false;
		this._box.textContent = '';
		this._box.style.opacity = '0';
		this._line.setOpacity(0);
	}

	public setContentTrue() {
		// Set content to true. All other layout properties will be set during
		// layout pass
		this._hasContent = true;
	}

	public modVars() {
		let writesAtLine = this._controller.writes[this.lineNumber - 1];
		if (writesAtLine === undefined) {
			writesAtLine = [];
		}
		let result = new Set<string>(writesAtLine);
		if (this._allVars.has('rv')) {
			result.add('rv');
		}
		if (this._allVars.has('Exception Thrown')) {
			result.add('Exception Thrown');
		}
		return result;
	}

	public allVars() {
		return this._allVars;
	}

	public notDisplayedVars() {
		let result = new Set<string>();
		let displayed = this._displayedVars;
		this._allVars.forEach((v: string) => {
			if (!displayed.has(v)) {
				result.add(v);
			}
		});
		return result;
	}

	public getLineContent(): string {
		return this._controller.getLineContent(this.lineNumber);
	}

	public getLoopID(): string {
		if (this._allEnvs.length === 0) {
			return '';
		}
		return this._allEnvs[0]['$'];
	}

	public getFirstLoopIter(): string {
		if (this._allEnvs.length === 0) {
			return '';
		}
		return this._allEnvs[0]['#'];
	}

	public getNextLoopIter(loopID: string, iter: string, delta: number): string {
		if (delta === 0) {
			return iter;
		}

		let first = '';
		let envs = this._allEnvs;
		if (delta < 0) {
			envs = envs.slice(0, envs.length).reverse();
		}

		for (let i = 0; i < envs.length; i++) {
			let env = envs[i];

			if (env['$'] !== loopID) {
				throw Error('Error');
			}
			if (first === '') {
				if (env['$'] === loopID) {
					first = env['#'];
				}
			}

			if (env['$'] === loopID && env['#'] === iter) {
				let nexti = i + 1;
				if (nexti >= envs.length) {
					return first;
				}
				let nextEnv = envs[nexti];
				if (nextEnv['$'] !== loopID) {
					throw Error('Error');
				}
				if (nextEnv['$'] === loopID) {
					return nextEnv['#'];
				} else {
					return first;
				}
			}
		}

		return first;
	}

	private onClick(e: MouseEvent) {
		let c = this._controller;
		let currViewMode = c.viewMode;

		let viewModes = [ViewMode.Full, ViewMode.CursorAndReturn, ViewMode.Compact, ViewMode.Stealth];
		let viewModeActions = viewModes.map((v) => {
			let action = this.newAction(v, () => {
				c.changeViewMode(v);
			});
			if (currViewMode === v) {
				action.checked = true;
			}
			return action;
		});

		c.contextMenuService.showContextMenu({
			getAnchor: () => ({ x: e.clientX, y: e.clientY }),
			getActions: () => [
				this.newAction('Hide This Box', () => {
					c.hideBox(this);
				}),
				this.newAction('Hide All Other Boxes', () => {
					c.hideAllOtherBoxes(this);
				}),
				new Separator(),
				this.newAction('Restore This Box to Default', () => {
					c.restoreBoxToDefault(this);
				}),
				this.newAction('Restore All Boxes to Default', () => {
					c.restoreAllBoxesToDefault();
				}),
				new Separator(),
				new ContextSubMenu('Appearance of All Boxes', viewModeActions),
				new Separator(),
				this.newAction('See All Loop Iterations', () => {
					c.loopFocusController = null;
				}),
			],
			onHide: () => { },
			autoSelectFirstItem: true
		});
	}

	private isEmptyLine(): boolean {
		let lineContent = this._controller.getLineContent(this.lineNumber).trim();
		return lineContent.trim().length === 0
	}

	private isConditionalLine(): boolean {
		let lineContent = this._controller.getLineContent(this.lineNumber).trim();
		return strings.endsWith(lineContent, ':') &&
			(strings.startsWith(lineContent, 'if') ||
				strings.startsWith(lineContent, 'else'));
	}

	private isLoopLine(): boolean {
		let lineContent = this._controller.getLineContent(this.lineNumber).trim();
		return strings.endsWith(lineContent, ':') &&
			(strings.startsWith(lineContent, 'for') ||
				strings.startsWith(lineContent, 'while'));
	}

	public isBreakLine(): boolean {
		let lineContent = this._controller.getLineContent(this.lineNumber).trim();
		return strings.startsWith(lineContent, 'break');
	}

	public isReturnLine(): boolean {
		let lineContent = this._controller.getLineContent(this.lineNumber).trim();
		return strings.startsWith(lineContent, 'return');
	}

	private bringToLoopCount(envs: any[], active_loop_iters: number[], loopId: string, iterCount: number) {
		while (active_loop_iters[active_loop_iters.length - 1] < iterCount) {
			envs.push({ '#': active_loop_iters.join(','), '$': loopId });
			active_loop_iters[active_loop_iters.length - 1]++;
		}
	}

	private addMissingLines(envs: any[]): any[] {
		let last = function <T>(a: T[]): T { return a[a.length - 1]; };
		let active_loop_iters: number[] = [];
		let active_loop_ids: string[] = [];
		let envs2: any[] = [];
		for (let i = 0; i < envs.length; i++) {
			let env = envs[i];
			if (env.begin_loop !== undefined) {
				if (active_loop_iters.length > 0) {
					let loop_iters: string[] = env.begin_loop.split(',');
					this.bringToLoopCount(envs2, active_loop_iters, last(active_loop_ids), +loop_iters[loop_iters.length - 2]);
				}
				active_loop_ids.push(env['$']);
				active_loop_iters.push(0);
			} else if (env.end_loop !== undefined) {
				let loop_iters: string[] = env.end_loop.split(',');
				this.bringToLoopCount(envs2, active_loop_iters, last(active_loop_ids), +last(loop_iters));
				active_loop_ids.pop();
				active_loop_iters.pop();
				active_loop_iters[active_loop_iters.length - 1]++;
			} else {
				let loop_iters: string[] = env['#'].split(',');
				this.bringToLoopCount(envs2, active_loop_iters, last(active_loop_ids), +last(loop_iters));
				envs2.push(env);
				active_loop_iters[active_loop_iters.length - 1]++;
			}
		}
		return envs2;
	}

	/* private adjustToNextTimeStep(envs: any[]): any[] {
		if (this.isBreakLine()) {
			return envs;
		}
		let envs2: any[] = [];
		let isLoop = this.isLoopLine();
		let currIndent = this.indentAtLine(this.lineNumber);
		envs.forEach((env) => {
			if (env.begin_loop !== undefined) {
				envs2.push(env);
			} else if (env.end_loop !== undefined) {
				envs2.push(env);
			} else if (env.next_lineno !== undefined) {
				if (!isLoop || this.indentAtLine(env.next_lineno + 1) > currIndent) {
					let nextEnv = this._controller.getEnvAtNextTimeStep(env);
					if (nextEnv !== null) {
						envs2.push(nextEnv);
					}
				}
			}
		});
		return envs2;
	} */

	private filterLoops(envs: any[]): any[] {
		if (this._controller.loopFocusController === null) {
			return envs;
		}

		let focusCtrl = this._controller.loopFocusController;

		return envs.filter((e, i, a) => focusCtrl.matches(e['$'], e['#']));
	}

	private findParentRow(cell: HTMLElement): HTMLTableRowElement {
		let rs = cell;
		while (rs.nodeName !== 'TR') {
			rs = rs.parentElement!;
		}
		return rs as HTMLTableRowElement;
	}

	private synthToggleElement(elmt: TableElement, cell: HTMLElement, force: boolean | null = null) {
		let time = elmt.env['time'];
		let row = this.findParentRow(cell);
		let on: boolean;

		if (force !== null) {
			on = force;
		} else {
			on = !this._timesToInclude.has(time);
		}

		if (on) {
			// Toggle on
			elmt.env[elmt.vname!] = cell.innerText;
			this._timesToInclude.add(time);

			// Highligh the row
			let theme = this._controller._themeService.getColorTheme();
			row.style.fontWeight = '900';
			row.style.backgroundColor = String(theme.getColor(badgeBackground) ?? '');

			this._controller.logger.exampleInclude(this.findParentRow(cell).rowIndex, cell.innerText);
		} else {
			// Toggle off
			this._timesToInclude.delete(time);

			// Remove row highlight
			row.style.fontWeight = row.style.backgroundColor = '';

			this._controller.logger.exampleExclude(this.findParentRow(cell).rowIndex, cell.innerText);
		}
	}

	private synthFocusNextRow(backwards: boolean = false): void {
		let selection = window.getSelection()!;
		let cell: HTMLTableCellElement;
		let row: HTMLTableRowElement;

		for (let cellIter = selection.focusNode!; cellIter.parentNode; cellIter = cellIter.parentNode) {
			if (cellIter.nodeName === 'TD') {
				cell = cellIter as HTMLTableCellElement;
				break;
			}
		}

		for (let rowIter = cell!.parentNode!; rowIter.parentNode; rowIter = rowIter.parentNode) {
			if (rowIter.nodeName === 'TR') {
				row = rowIter as HTMLTableRowElement;
				break;
			}
		}

		this._controller.logger.exampleBlur(row!.rowIndex, cell!.textContent!);

		if (this._controller.byRowOrCol === RowColMode.ByCol) {
			let table: HTMLTableElement = row!.parentNode as HTMLTableElement;
			let nextRowIdx = (row!.rowIndex - 1 + (backwards ? -1 : 1)) % (table.rows.length - 1) + 1;
			if (nextRowIdx <= 0) { nextRowIdx += table.rows.length - 1; }
			let nextRow = table.rows[nextRowIdx];
			let col = nextRow.childNodes[cell!.cellIndex!];
			let newFocusNode = col.childNodes[0];
			let range = selection?.getRangeAt(0);
			range.selectNodeContents(newFocusNode);
			selection?.removeAllRanges();
			selection?.addRange(range);
			this._controller.logger.exampleFocus(nextRowIdx, newFocusNode!.textContent!);
		} else {
			let nextCellIdx = (cell!.cellIndex - 1 + (backwards ? -1 : 1)) % (row!.childNodes.length - 1) + 1;
			if (nextCellIdx <= 0) { nextCellIdx += row!.childNodes.length - 1; }
			let col = row!.childNodes[nextCellIdx];
			let newFocusNode = col.childNodes[0];
			let range = selection?.getRangeAt(0);
			range.selectNodeContents(newFocusNode);
			selection?.removeAllRanges();
			selection?.addRange(range);
			this._controller.logger.exampleFocus(nextCellIdx, newFocusNode!.textContent!);
		}
	}

	private addCellContentAndStyle(cell: HTMLTableCellElement, elmt: TableElement, r: MarkdownRenderer) {
		if (this._controller.colBorder) {
			cell.style.borderLeft = '1px solid #454545';
		}
		let padding = this._controller.cellPadding + 'px';
		cell.style.paddingLeft = padding;
		cell.style.paddingRight = padding;
		cell.style.paddingTop = '0';
		cell.style.paddingBottom = '0';

		cell.align = 'center';

		/* if (this._controller.byRowOrCol === RowColMode.ByCol) {
			cell.align = 'center';
		} else {
			cell.align = 'center';
		} */

		let s = elmt.content;
		let cellContent: HTMLElement;
		if (s === '') {
			// Make empty strings into a space to make sure it's allocated a space
			// Otherwise, the divs in a row could become invisible if they are
			// all empty
			cellContent = document.createElement('div');
			cellContent.innerHTML = '&nbsp';
		}
		else if (isHtmlEscape(s)) {
			cellContent = document.createElement('div');
			cellContent.innerHTML = removeHtmlEscape(s);
		} else {
			let renderedText = r.render(new MarkdownString(s));
			cellContent = renderedText.element;

			if (this._controller.supportSynthesis) {
				cellContent.onblur = (e: FocusEvent) => {
					if (elmt.env[elmt.vname!] !== cellContent.innerText) {
						// TODO This might be expensive
						this._controller.logger.exampleChanged(
							this.findParentRow(cell).rowIndex,
							elmt.env[elmt.vname!],
							cellContent.innerText);
						this.synthToggleElement(elmt, cellContent, true);
					}
				};

				cellContent.onkeydown = (e: KeyboardEvent) => {
					let rs: boolean = true;

					switch (e.key) {
						case 'Enter':
							e.preventDefault();

							if (e.shiftKey) {
								this.synthToggleElement(elmt, cellContent);
								this.synthFocusNextRow();
							} else {
								if (elmt.env[elmt.vname!] !== cellContent.innerText) {
									this._controller.logger.exampleChanged(
										this.findParentRow(cell).rowIndex,
										elmt.env[elmt.vname!],
										cellContent.innerText);
									this.synthToggleElement(elmt, cellContent, true);
								}
								cellContent.contentEditable = 'false';
								this._editor.focus();
								this._controller.logger.projectionBoxExit();
								setTimeout(() => {
									// Pressing enter also triggers the blur event, so we don't need to record any changes here.
									this._controller.synthesizeFragment(elmt.controllingLineNumber, this._timesToInclude);
									this._timesToInclude.clear();
									this._controller.logger.exampleReset();
								}, 200);
							}
							break;
						case 'Tab':
							// ----------------------------------------------------------
							// Use Tabs to go over values of the same variable
							// ----------------------------------------------------------
							e.preventDefault();
							this.synthFocusNextRow(e.shiftKey);
							break;
						case 'Escape':
							this._controller.logger.projectionBoxExit();
							this._editor.focus();
							this._controller.runProgram();
							this._timesToInclude.clear();
							this._controller.logger.exampleReset();
							rs = false;
							break;
					}

					return rs;
				};
			}
		}
		if (this._controller.mouseShortcuts) {
			if (elmt.iter === 'header') {
				cellContent = this.wrapAsVarMenuButton(cellContent, s.substr(2, s.length - 4));
			} else if (elmt.iter !== '') {
				cellContent = this.wrapAsLoopMenuButton(cellContent, elmt.iter);
			}
		}

		if (this.lineNumber === elmt.controllingLineNumber) {
			let name = elmt.vname!;
			if (name) {
				if (name in this._cellDictionary) {
					this._cellDictionary[name].push(cellContent);
				} else {
					this._cellDictionary[name] = [cellContent];
				}
			}
		}

		cell.appendChild(cellContent);
	}

	private populateTableByCols(table: HTMLTableElement, renderer: MarkdownRenderer, rows: TableElement[][]) {
		rows.forEach((row: TableElement[]) => {
			let newRow = table.insertRow(-1);
			row.forEach((elmt: TableElement) => {
				let newCell = newRow.insertCell(-1);
				this.addCellContentAndStyle(newCell, elmt, renderer);
			});
		});
	}

	private populateTableByRows(table: HTMLTableElement, renderer: MarkdownRenderer, rows: TableElement[][]) {
		let tableCellsByLoop = this._controller.tableCellsByLoop;
		for (let colIdx = 0; colIdx < rows[0].length; colIdx++) {
			let newRow = table.insertRow(-1);
			for (let rowIdx = 0; rowIdx < rows.length; rowIdx++) {
				let elmt = rows[rowIdx][colIdx];
				let newCell = newRow.insertCell(-1);
				this.addCellContentAndStyle(newCell, elmt, renderer);
				if (elmt.iter !== '') {
					if (tableCellsByLoop[elmt.iter] === undefined) {
						tableCellsByLoop[elmt.iter] = [];
					}
					tableCellsByLoop[elmt.iter].push(newCell);
				}
			}
		}
	}

	// private createTableByRows2(rows: TableElement[][]) {
	// 	this._box.textContent = '';
	// 	let tableCellsByLoop = this._coordinator.tableCellsByLoop;
	// 	const renderer = new MarkdownRenderer(this._editor, this._modeService, this._openerService);
	// 	let table = document.createElement('div');
	// 	table.style.display = 'table';
	// 	for (let colIdx = 0; colIdx < rows[0].length; colIdx++) {
	// 		let newRow = document.createElement('div');
	// 		newRow.style.display = 'table-row';
	// 		table.appendChild(newRow);
	// 		for (let rowIdx = 0; rowIdx < rows.length; rowIdx++) {
	// 			let elmt = rows[rowIdx][colIdx];
	// 			let newCell = this.computeCellContent(elmt.content, renderer)
	// 			newCell.style.display = 'table-cell';
	// 			newCell.style.width = '120px';
	// 			newRow.appendChild(newCell);
	// 		}
	// 	}
	// 	this._box.appendChild(table);
	// }

	public indentAtLine(lineno: number): number {
		return indent(this._controller.getLineContent(lineno));
	}

	public setContentForLineNotExecuted() {
		if (this._controller.showBoxWhenNotExecuted) {
			this._allEnvs = [];
			this._hasContent = true;
			this._box.textContent = "Line not executed";
			this._box.style.paddingLeft = "8px";
			this._box.style.paddingRight = "8px";
			this._box.style.paddingBottom = "0px";
			this._box.style.paddingTop = "0px";
		} else {
			this.setContentFalse();
		}
	}

	public computeEnvs() {

		let count = 0;
		if (this._controller.changedLinesWhenOutOfDate !== null) {
			count = this._controller.changedLinesWhenOutOfDate.size;
		}

		if (count > 4) {
			this.setContentFalse();
			return true;
		}

		if (!this._controller.showBoxAtEmptyLine && this.isEmptyLine()) {
			this.setContentFalse();
			return true;
		}

		// Get all envs at this line number
		let envs = this._controller.envs[this.lineNumber - 1];
		if (envs === undefined) {
			this.setContentForLineNotExecuted();
			return true;
		}

		if (this.isConditionalLine() ||
			(!this._controller.showBoxAtLoopStmt && this.isLoopLine())) {
			let exception = false;
			envs.forEach( env => {
				if (env["Exception Thrown"] !== undefined) {
					exception = true;
				}
			});
			if (!exception) {
				this.setContentFalse();
				return true;
			}
		}


		let count_countent_envs = 0
		envs.forEach( env => {
			if (env.end_loop === undefined && env.begin_loop === undefined) {
				count_countent_envs++;
			}
		});

		if (count_countent_envs === 0) {
			this.setContentForLineNotExecuted();
			return true;
		}

		//envs = this.adjustToNextTimeStep(envs);
		envs = this.addMissingLines(envs);

		this._allEnvs = envs;

		this.setContentTrue();

		return false;
	}

	public updateContent() {

		// if computeEnvs returns false, there is no content to display
		let done = this.computeEnvs();
		if (done) {
			return;
		}

		let envs = this._allEnvs;

		// Compute set of vars in all envs
		this._allVars = new Set<string>();
		let added_loop_vars = false;
		let added_loop_iter = false;
		envs.forEach((env) => {
			// always add "#" first, if we haven't done it already
			if (!added_loop_iter && env['#'] !== '') {
				added_loop_iter = true
				this._allVars.add('#');
			}

			// then add active loop variables, if we haven't done it already
			if (!added_loop_vars && env['$'] !== '') {
				added_loop_vars = true;
				// env['$'] is a comma-seperated list of line numbers
				let loop_ids: string[] = env['$'].split(",");
				loop_ids.forEach( loop_lineno => {
					let loop_vars = this._controller.writes[loop_lineno];
					if (loop_vars !== undefined) {
						loop_vars.forEach( v => {
							this._allVars.add(v);
						});
					}
				});
			}

			// then add everything else
			for (let key in env) {
				if (key !== 'prev_lineno' &&
					key !== 'next_lineno' &&
					key !== 'lineno' &&
					key !== 'time' &&
					key !== '$' &&
					key !== '#') {
					this._allVars.add(key);
				}
			}
		});

		let startingVars: Set<string>;
		if (this._controller.displayOnlyModifiedVars) {
			startingVars = this.modVars();
		} else {
			startingVars = this._allVars;
		}

		let vars = this._deltaVarSet.applyTo(startingVars, this._allVars);
		this._displayedVars = vars;

		if (vars.size === 0) {
			this.setContentFalse();
			return;
		}

		envs = this.filterLoops(envs);

		if (envs.length === 0) {
			this.setContentFalse();
			return;
		}

		// Generate header
		let rows: TableElement[][] = [];
		let header: TableElement[] = [];
		vars.forEach((v: string) => {
			header.push(new TableElement('**' + v + '**', 'header', 'header', 0));
		});
		rows.push(header);

		// Generate all rows
		for (let i = 0; i < envs.length; i++) {
			let env = envs[i];
			let loopID = env['$'];
			let iter = env['#'];
			let row: TableElement[] = [];
			vars.forEach((v: string) => {
				let v_str: string;
				if (env[v] === undefined) {
					v_str = '';
				} else if (isHtmlEscape(env[v])) {
					v_str = env[v];
				} else {
					v_str = '```python\n' + env[v] + '\n```';
				}
				row.push(new TableElement(v_str, loopID, iter, this.lineNumber, v, env));
			});
			rows.push(row);
		}

		// Set border
		if (this._controller.boxBorder) {
			this._box.style.border = '';
		} else {
			this._box.style.border = '0';
		}

		// Create html table from rows
		this._box.textContent = '';
		const renderer = new MarkdownRenderer(this._editor, this._modeService, this._openerService);
		let table = document.createElement('table');
		table.style.borderSpacing = '0px';
		table.style.paddingLeft = '13px';
		table.style.paddingRight = '13px';

		this._cellDictionary = {};
		if (this._controller.byRowOrCol === RowColMode.ByRow) {
			this.populateTableByRows(table, renderer, rows);
		} else {
			this.populateTableByCols(table, renderer, rows);
		}
		this._box.appendChild(table);

		this.addStalenessIndicator();

		//this.addConfigButton();
		if (this._controller.mouseShortcuts) {
			this.addPlusButton();
		}
	}

	private addStalenessIndicator() {
		// Add green/red dot to show out of date status
		let stalenessIndicator = document.createElement('div');
		stalenessIndicator.style.width = '5px';
		stalenessIndicator.style.height = '5px';
		stalenessIndicator.style.position = 'absolute';
		stalenessIndicator.style.top = '5px';
		stalenessIndicator.style.left = '3px';
		stalenessIndicator.style.borderRadius = '50%';
		let x = this._controller.changedLinesWhenOutOfDate;
		if (x === null) {
			stalenessIndicator.style.backgroundColor = 'green';
		} else {
			let green = 165 - (x.size - 1) * 35;
			if (green < 0) {
				green = 0;
			}
			stalenessIndicator.style.backgroundColor = 'rgb(255,' + green.toString() + ',0)';
		}

		this._box.appendChild(stalenessIndicator);
	}

	public varRemove(regExp: string, removed?: Set<string>) {
		if (regExp === '*') {
			regExp = '.*';
		}
		this.allVars().forEach((v) => {
			if (regExpMatchEntireString(v, regExp) && this._displayedVars.has(v)) {
				this._deltaVarSet.delete(v);
				if (removed !== undefined) {
					removed.add(v);
				}
			}
		});
	}

	public varRemoveAll(removed?: Set<string>) {
		this.varRemove('*', removed);
	}

	public varAdd(regExp: string, added?: Set<string>) {
		if (regExp === '*') {
			regExp = '.*';
		}
		this.allVars().forEach((v) => {
			if (regExpMatchEntireString(v, regExp) && !this._displayedVars.has(v)) {
				this._deltaVarSet.add(v);
				if (added !== undefined) {
					added.add(v);
				}
			}
		});
	}

	public varKeepOnly(regExp: string, added?: Set<string>, removed?: Set<string>) {
		this.varRemoveAll(removed);
		this._displayedVars.clear();
		this.varAdd(regExp, added);
	}

	public varAddAll(added?: Set<string>) {
		this.varAdd('*', added);
	}

	public varRestoreToDefault() {
		this._deltaVarSet.clear();
	}

	public varMakeVisible() {
		if (this._displayedVars.size === 0) {
			this.varRestoreToDefault();
		}
	}

	private newAction(label: string, actionCallBack: () => void): Action {
		return new Action('id', label, '', true, (event?) => {
			actionCallBack();
			return new Promise((resolve, reject) => {
				resolve();
			});
		});
	}

	private wrapAsVarMenuButton(elmt: HTMLElement, varname: string): HTMLDivElement {
		let menubar = document.createElement('div');
		menubar.className = 'menubar';
		if (this._controller.byRowOrCol === RowColMode.ByCol) {
			menubar.style.height = '23px';
		} else {
			menubar.style.height = '19.5px';
		}
		menubar.appendChild(elmt);
		elmt.className = 'menubar-menu-button';
		let c = this._controller;
		elmt.onclick = (e) => {
			e.stopImmediatePropagation();
			c.contextMenuService.showContextMenu({
				getAnchor: () => elmt,
				getActions: () => [
					this.newAction('Remove ' + varname + ' in This Box', () => {
						c.varRemoveInThisBox(varname, this);
					}),
					this.newAction('Remove ' + varname + ' in All Boxes', () => {
						c.varRemoveInAllBoxes(varname);
					}),
					this.newAction('Only ' + varname + ' in This Box', () => {
						c.varKeepOnlyInThisBox(varname, this);
					}),
					this.newAction('Only ' + varname + ' in All Boxes', () => {
						c.varKeepOnlyInAllBoxes(varname);
					})
				],
				onHide: () => { },
				autoSelectFirstItem: true
			});
		};
		return menubar;
	}

	private wrapAsLoopMenuButton(elmt: HTMLElement, iter: string): HTMLDivElement {
		let menubar = document.createElement('div');
		menubar.className = 'menubar';
		menubar.style.height = '19.5px';
		// if (this._controller.byRowOrCol === RowColMode.ByCol) {
		// 	menubar.style.height = '23px';
		// } else {
		// 	menubar.style.height = '19.5px';
		// }
		menubar.appendChild(elmt);
		elmt.className = 'menubar-menu-button';
		elmt.style.padding = '0px';
		let c = this._controller;
		elmt.onclick = (e) => {
			e.stopImmediatePropagation();
			c.contextMenuService.showContextMenu({
				getAnchor: () => elmt,
				getActions: () => [
					this.newAction('Focus on This Loop Iteration', () => {
						c.loopFocusController = new LoopFocusController(this._controller, this, iter);
					})
				],
				onHide: () => { },
				autoSelectFirstItem: true
			});
		};
		return menubar;
	}

	private addPlusButton() {
		let menubar = document.createElement('div');
		menubar.className = 'menubar';
		menubar.style.height = '23px';
		menubar.style.position = 'absolute';
		menubar.style.top = '0px';
		menubar.style.right = '0px';
		let addButton = document.createElement('div');
		menubar.appendChild(addButton);
		addButton.className = 'menubar-menu-button';
		addButton.innerHTML = '+';
		addButton.onclick = (e) => {
			e.stopImmediatePropagation();
			this._controller.contextMenuService.showContextMenu({
				getAnchor: () => addButton,
				getActions: () => this.createActionsForPlusMenu(),
				onHide: () => { },
				autoSelectFirstItem: true
			});

		};
		this._box.appendChild(menubar);

	}

	private createActionsForPlusMenu(): (IAction | ContextSubMenu)[] {
		let res: (IAction | ContextSubMenu)[] = [];
		this.notDisplayedVars().forEach((v) => {
			res.push(new ContextSubMenu('Add ' + v, [
				this.newAction('to This Box', () => {
					this._controller.varAddInThisBox(v, this);
				}),
				this.newAction('to All Boxes', () => {
					this._controller.varAddInAllBoxes(v);
				})
			]));
		});
		res.push(new ContextSubMenu('Add All Vars ', [
			this.newAction('to This Box', () => {
				this._controller.varAddAllInThisBox(this);
			}),
			this.newAction('to All Boxes', () => {
				this._controller.varAddAllInAllBoxes();
			})
		]));
		return res;
	}


	// public addConfigButton() {
	// 	let configButton = document.createElement('div');
	// 	let lines: HTMLElement[] = [];

	// 	for(let i = 0; i < 3; i++){
	// 		let hamburgerIconLine = document.createElement('div');
	// 		hamburgerIconLine.style.width = '90%';
	// 		hamburgerIconLine.style.height = '10%';
	// 		hamburgerIconLine.style.margin =  '20% 0%';
	// 		hamburgerIconLine.style.backgroundColor = 'black';
	// 		configButton.appendChild(hamburgerIconLine);
	// 		lines.push(hamburgerIconLine);
	// 	}
	// 	lines[0].style.transition = 'transform 0.2s';
	// 	lines[2].style.transition = 'transform 0.2s';

	// 	configButton.style.width = '10px';
	// 	configButton.style.height = '10px';
	// 	configButton.style.position = 'absolute';
	// 	configButton.style.top = '5px';
	// 	configButton.style.right = '2px';
	// 	if(configButton){
	// 		configButton.onclick = (e) =>{
	// 			e.stopPropagation();
	// 			if(this._coordinator._configBox){
	// 				console.log(this._coordinator._configBox.style.display);
	// 				this._coordinator.showOrHideConfigDialogBox();
	// 			}
	// 			else{
	// 				this._coordinator.addConfigDialogBox();
	// 			}
	// 			if(lines[1].style.opacity !== '0'){
	// 				lines[0].style.transform = 'translate(0%, 3px) rotate(-45deg)';
	// 				lines[2].style.transform = 'translate(0%, -3px) rotate(45deg)';
	// 				lines[1].style.opacity = '0';
	// 				console.log(lines[2]);
	// 			}else{
	// 				lines[0].style.transform = 'translate(0%, 0px) rotate(0deg)';
	// 				lines[1].style.opacity = '1';
	// 				lines[2].style.transform = 'translate(0%, 0px) rotate(0deg)';
	// 			}

	// 		};
	// 	}
	// 	this._box.appendChild(configButton);
	// }


	public getHeight() {
		return this._box.offsetHeight * this._zoom;
	}

	public updateLayout(top: number) {
		let pixelPosAtLine = this._controller.getLinePixelPos(this.lineNumber);

		let boxTop = top;
		if (this._controller.boxAlignsToTopOfLine) {
			boxTop = boxTop - (pixelPosAtLine.height / 2);
		}
		//let left = this._controller.maxPixelCol+50;
		let left = this._controller.maxPixelCol + 130;
		let zoom_adjusted_left = left - ((1 - this._zoom) * (this._box.offsetWidth / 2));
		let zoom_adjusted_top = boxTop - ((1 - this._zoom) * (this._box.offsetHeight / 2));
		this._box.style.top = zoom_adjusted_top.toString() + 'px';
		this._box.style.left = zoom_adjusted_left.toString() + 'px';
		this._box.style.transform = 'scale(' + this._zoom.toString() + ')';
		this._box.style.opacity = this._opacity.toString();

		let maxWidth = this._editor.getScrollWidth()-left-10;
		this._box.style.maxWidth = maxWidth.toString() + 'px';

		// update the line
		let midPointTop = pixelPosAtLine.top + (pixelPosAtLine.height / 2);

		//this._line.move(this._controller.maxPixelCol-50, midPointTop, left, top);
		this._line.move(this._controller.maxPixelCol + 30, midPointTop, left, top);

	}

	public updateZoomAndOpacity(dist: number, opacityMult: number) {
		let distAbs = Math.abs(dist);
		let zoom_upper = 1;
		let zoom_lower = 1 / (distAbs * 0.5 + 1);
		this._zoom = zoom_lower + (zoom_upper - zoom_lower) * this._controller.zoomLevel;

		this._opacity = 1;
		if (distAbs !== 0) {
			let opacity_upper = 1;
			let opacity_lower = 1 / distAbs;
			this._opacity = opacity_lower + (opacity_upper - opacity_lower) * this._controller.opacityLevel;
		}
		this._opacity = this._opacity * opacityMult;
		this._line.setOpacity(this._opacity);
	}

	public fade() {
		let oldOpacity = this._box.style.opacity === '' ? '1' : this._box.style.opacity;
		if (oldOpacity) {
			let newOpacity = parseFloat(oldOpacity) * 0.9;
			this._box.style.opacity = newOpacity.toString();
			this._line.setOpacity(newOpacity);
			this._opacity = newOpacity;
		}
	}

}

enum RowColMode {
	ByRow = 'By Row',
	ByCol = 'By Col'
}

enum ChangeVarsWhere {
	Here = 'here',
	All = 'all',
}

enum ChangeVarsOp {
	Add = 'add',
	Del = 'del',
	Keep = 'keep'
}

class LoopFocusController {

	private _loopIDArr: number[];
	private _iterArr: number[];
	private _decoration1?: string;
	private _decoration2?: string;
	private _decoration3?: string;
	constructor(
		private readonly _controller: RTVController,
		public readonly controllingBox: RTVDisplayBox,
		public readonly iter: string,
	) {
		this._iterArr = strNumsToArray(iter);
		this._loopIDArr = strNumsToArray(controllingBox.getLoopID());
		this.resetDecorations(true);
	}

	public resetDecorations(addEndToken = false) {
		this.destroyDecorations();
		if (this.hasSeed()) {
			let seedLineno = this.controllingBox.lineNumber;
			let model = this._controller.getModelForce();
			let lines = model.getLinesContent();
			let currIndent = indent(lines[seedLineno - 1]);
			let start = seedLineno;
			function isStillInLoop(s: string) {
				return isEmpty(s) || indent(s) >= currIndent;
			}
			while (start >= 1 && isStillInLoop(lines[start - 1])) {
				start = start - 1;
			}
			let end = seedLineno;
			while (end < lines.length + 1 && isStillInLoop(lines[end - 1])) {
				end = end + 1;
			}

			let range1 = new Range(1, 1, start, model.getLineMaxColumn(start));
			let maxline = lines.length;
			let range2 = new Range(end, 1, maxline, model.getLineMaxColumn(maxline));
			let seedLineContent = lines[seedLineno - 1];
			let range3 = new Range(seedLineno, indent(seedLineContent) + 1, seedLineno, seedLineContent.length + 1);
			this._decoration1 = this._controller.addDecoration(range1, { inlineClassName: 'rtv-code-fade' });
			this._decoration2 = this._controller.addDecoration(range2, { inlineClassName: 'rtv-code-fade' });
			this._decoration3 = this._controller.addDecoration(range3, { className: 'squiggly-info' });

			let endToken = '## END LOOP';
			if (addEndToken && !lines[end - 2].endsWith(endToken)) {
				let endCol = model.getLineMaxColumn(end - 1);
				let range4 = new Range(end - 1, endCol, end - 1, endCol);
				this._controller.executeEdits([{ range: range4, text: '\n' + seedLineContent.substr(0, currIndent) + endToken }]);
			}
		}
	}

	public destroyDecorations() {
		if (this._decoration1) {
			this._controller.removeDecoration(this._decoration1);
		}
		if (this._decoration2) {
			this._controller.removeDecoration(this._decoration2);
		}
		if (this._decoration3) {
			this._controller.removeDecoration(this._decoration3);
		}
	}

	public hasSeed(): boolean {
		return isSeedLine(this.controllingBox.getLineContent());
	}

	public matchesIter(otherIter: string): boolean {
		let otherIterArr = strNumsToArray(otherIter);
		return arrayStartsWith(otherIterArr, this._iterArr);
	}

	public matchesID(otherLoopID: string): boolean {
		let otherLoopsLinenoArr = strNumsToArray(otherLoopID);
		return arrayStartsWith(otherLoopsLinenoArr, this._loopIDArr);
	}

	public matches(otherLoopID: string, otherIter: string): boolean {
		this._loopIDArr = strNumsToArray(this.controllingBox.getLoopID());
		return this.matchesID(otherLoopID) && this.matchesIter(otherIter);
	}

}


type VisibilityPolicy = (b: RTVDisplayBox, cursorLineNumber: number) => boolean;

function visibilityAll(b: RTVDisplayBox, cursorLineNumber: number) {
	return true;
}

function visibilityNone(b: RTVDisplayBox, cursorLineNumber: number) {
	return false;
}

function visibilityCursor(b: RTVDisplayBox, cursorLineNumber: number) {
	return b.lineNumber === cursorLineNumber;
}

function visibilityCursorAndReturn(b: RTVDisplayBox, cursorLineNumber: number) {
	return b.lineNumber === cursorLineNumber || b.isReturnLine();
}

// enum LangId {
// 	NotSupported = 0,
// 	Python = 1,
// 	Haskell = 2
// }

export class RTVController implements IRTVController {
	public envs: { [k: string]: any[]; } = {};
	public writes: { [k: string]: string[]; } = {};
	private _boxes: RTVDisplayBox[] = [];
	private _maxPixelCol = 0;
	private _prevModel: string[] = [];
	public changedLinesWhenOutOfDate: Set<number> | null = null;
	public _configBox: HTMLDivElement | null = null;
	public tableCellsByLoop: MapLoopsToCells = {};
	public logger: IRTVLogger;
	private _config: ConfigurationServiceCache;
	private _makeNewBoxesVisible: boolean = true;
	private _loopFocusController: LoopFocusController | null = null;
	private _errorDecorationID: string | null = null;
	private _visibilityPolicy: VisibilityPolicy = visibilityAll;
	private _peekCounter: number = 0;
	private _peekTimer: ReturnType<typeof setTimeout> | null = null;
	private _globalDeltaVarSet: DeltaVarSet = new DeltaVarSet();
	private _pythonProcess?: Process = undefined;
	private _runProgramDelay: DelayedRunAtMostOne = new DelayedRunAtMostOne();
	private _showErrorDelay: DelayedRunAtMostOne = new DelayedRunAtMostOne();
	private _outputBox: RTVOutputDisplayBox| null = null;
	private _runButton: RTVRunButton | null = null;

	public static readonly ID = 'editor.contrib.rtv';

	constructor(
		private readonly _editor: ICodeEditor,
		@IOpenerService private readonly _openerService: IOpenerService,
		@IModeService private readonly _modeService: IModeService,
		@IConfigurationService configurationService: IConfigurationService,
		@IContextMenuService public readonly contextMenuService: IContextMenuService,
		@IThemeService readonly _themeService: IThemeService,
		//@IModelService private readonly _modelService: IModelService,
	) {
		// let isReadOnly=undefined;
		// setTimeout(()=>{isReadOnly = this._editor.getRawOptions().readOnly;}, 500);
		// setTimeout(() => {console.log(this._editor.getRawOptions().readOnly);}, 500);
		this._editor.onDidChangeCursorPosition((e) => { this.onDidChangeCursorPosition(e); });
		this._editor.onDidScrollChange((e) => { this.onDidScrollChange(e); });
		this._editor.onDidLayoutChange((e) => { this.onDidLayoutChange(e); });
		this._editor.onDidChangeModel((e) => { this.onDidChangeModel(e); });
		this._editor.onDidChangeModelContent((e) => { this.onDidChangeModelContent(e); });
		this._editor.onDidChangeModelLanguage((e) => { this.runProgram(); });
		this._editor.onMouseWheel((e) => { this.onMouseWheel(e); });
		this._editor.onKeyUp((e) => { this.onKeyUp(e); });
		this._editor.onKeyDown((e) => { this.onKeyDown(e); });
		//this._modelService.onModelModeChanged((e) => { console.log('BBBB');  });

		this.logger = utils.getLogger(this._editor);

		this.updateMaxPixelCol();

		this._config = new ConfigurationServiceCache(configurationService);
		this._config.onDidUserChangeConfiguration = (e) => {
			this.onUserChangeConfiguration(e);
		};
		this.changeViewMode(this.viewMode);

		//this._modVarsInputField.getDomNode().style.width = '300px';
		this.logger.projectionBoxCreated();
	}

	public static get(editor: ICodeEditor): RTVController {
		return editor.getContribution<RTVController>(RTVController.ID);
	}

	public getId(): string {
		return RTVController.ID;
	}

	public dispose(): void {
		this.logger.projectionBoxDestroyed();
	}

	public restoreViewState(state: any): void {
	}

	// Configurable properties
	get boxAlignsToTopOfLine(): boolean {
		return this._config.getValue(boxAlignsToTopOfLineKey);
	}
	set boxAlignsToTopOfLine(v: boolean) {
		this._config.updateValue(boxAlignsToTopOfLineKey, v);
	}

	get boxBorder(): boolean {
		return this._config.getValue(boxBorderKey);
	}
	set boxBorder(v: boolean) {
		this._config.updateValue(boxBorderKey, v);
	}

	get byRowOrCol(): RowColMode {
		return this._config.getValue(byRowOrColKey);
	}
	set byRowOrCol(v: RowColMode) {
		this._config.updateValue(byRowOrColKey, v);
	}

	get cellPadding(): number {
		return this._config.getValue(cellPaddingKey);
	}
	set cellPadding(v: number) {
		this._config.updateValue(cellPaddingKey, v);
	}

	get colBorder(): boolean {
		return this._config.getValue(colBorderKey);
	}
	set colBorder(v: boolean) {
		this._config.updateValue(colBorderKey, v);
	}

	get displayOnlyModifiedVars(): boolean {
		return this._config.getValue(displayOnlyModifiedVarsKey);
	}
	set displayOnlyModifiedVars(v: boolean) {
		this._config.updateValue(displayOnlyModifiedVarsKey, v);
	}

	get opacityLevel(): number {
		return this._config.getValue(opacityKey);
	}
	set opacityLevel(v: number) {
		this._config.updateValue(opacityKey, v);
	}

	get showBoxAtLoopStmt(): boolean {
		return this._config.getValue(showBoxAtLoopStmtKey);
	}
	set showBoxAtLoopStmt(v: boolean) {
		this._config.updateValue(showBoxAtLoopStmtKey, v);
	}

	get showBoxAtEmptyLine(): boolean {
		return this._config.getValue(showBoxAtEmptyLineKey);
	}
	set showBoxAtEmptyLine(v: boolean) {
		this._config.updateValue(showBoxAtEmptyLineKey, v);
	}

	get showBoxWhenNotExecuted(): boolean {
		return this._config.getValue(showBoxWhenNotExecutedKey);
	}
	set showBoxWhenNotExecuted(v: boolean) {
		this._config.updateValue(showBoxWhenNotExecutedKey, v);
	}

	get spaceBetweenBoxes(): number {
		return this._config.getValue(spaceBetweenBoxesKey);
	}
	set spaceBetweenBoxes(v: number) {
		this._config.updateValue(spaceBetweenBoxesKey, v);
	}

	get zoomLevel(): number {
		return this._config.getValue(zoomKey);
	}
	set zoomLevel(v: number) {
		this._config.updateValue(zoomKey, v);
	}

	get viewMode(): ViewMode {
		return this._config.getValue(viewModeKey);
	}
	set viewMode(v: ViewMode) {
		this._config.updateValue(viewModeKey, v);
	}

	get mouseShortcuts(): boolean {
		return this._config.getValue(mouseShortcutsKey);
	}
	set mouseShortcuts(v: boolean) {
		this._config.updateValue(mouseShortcutsKey, v);
	}

	get supportSynthesis(): boolean {
		return this._config.getValue(supportSynthesisKey);
	}
	set supportSynthesis(v: boolean) {
		this._config.updateValue(supportSynthesisKey, v);
	}

	// End of configurable properties

	get maxPixelCol() {
		return this._maxPixelCol;
	}

	get loopFocusController(): LoopFocusController | null {
		return this._loopFocusController;
	}

	set loopFocusController(lc: LoopFocusController | null) {
		this._loopFocusController?.destroyDecorations();
		this._loopFocusController = lc;
		this.updateContentAndLayout();
	}

	public changeToCompactView() {
		this.boxAlignsToTopOfLine = true;
		this.boxBorder = false;
		this.byRowOrCol = RowColMode.ByRow;
		this.cellPadding = 6;
		this.colBorder = true;
		this.displayOnlyModifiedVars = true;
		this.showBoxAtLoopStmt = true;
		this.spaceBetweenBoxes = -4;
		this.zoomLevel = 1;
		this.opacityLevel = 1;
		this.restoreAllBoxesToDefault();
	}

	public changeToFullView(zoom?: 0 | 1) {
		this.boxAlignsToTopOfLine = false;
		this.boxBorder = true;
		this.byRowOrCol = RowColMode.ByCol;
		this.cellPadding = 6;
		this.colBorder = false;
		this.displayOnlyModifiedVars = false;
		this.showBoxAtLoopStmt = false;
		this.spaceBetweenBoxes = 20;
		if (zoom === 1) {
			this.zoomLevel = 1;
			this.opacityLevel = 1;
		} else {
			this.zoomLevel = 0;
			this.opacityLevel = 0;
		}
		this.restoreAllBoxesToDefault();
	}

	private onUserChangeConfiguration(e: IConfigurationChangeEvent) {
		if (e.affectedKeys.indexOf(viewModeKey) !== -1) {
			this.changeViewMode(this.viewMode);
		} else if (e.affectedKeys.some((s) => strings.startsWith(s, 'rtv'))) {
			this.viewMode = ViewMode.Custom;
		}
	}

	public getModelForce(): ITextModel {
		let model = this._editor.getModel();
		if (model === null) {
			throw Error('Expecting a model');
		}
		return model;
	}

	private getLineCount(): number {
		let model = this._editor.getModel();
		if (model === null) {
			return 0;
		}
		return model.getLineCount();
	}

	public getLineContent(lineNumber: number): string {
		let model = this._editor.getModel();
		if (model === null) {
			return '';
		}
		return model.getLineContent(lineNumber);
	}

	// private getLangId(): LangId {
	// 	let model = this._editor.getModel();
	// 	if (model === null) {
	// 		return LangId.NotSupported;
	// 	}
	// 	let uri = model.uri;
	// 	if (uri.scheme !== 'file') {
	// 		return LangId.NotSupported;
	// 	}
	// 	if (strings.endsWith(uri.path, '.py')) {
	// 		return LangId.Python;
	// 	}
	// 	if (strings.endsWith(uri.path, '.hs')) {
	// 		return LangId.Haskell
	// 	}
	// 	return LangId.NotSupported;
	// }

	private updateMaxPixelCol() {
		let model = this._editor.getModel();
		if (model === null) {
			return;
		}
		let max = 0;
		let lineCount = model.getLineCount();
		for (let line = 1; line <= lineCount; line++) {
			let s = model.getLineContent(line);
			if (s.length > 0 && s[0] === '#') {
				continue;
			}
			let col = model.getLineMaxColumn(line);
			let pixelPos = this._editor.getScrolledVisiblePosition(new Position(line, col));
			if (pixelPos !== null && pixelPos.left > max) {
				max = pixelPos.left;
			}
		}
		this._maxPixelCol = max;
	}

	public showOrHideConfigDialogBox() {
		if (!this._configBox) {
			return;
		}
		this._configBox.style.display = this._configBox.style.display === 'block' ? 'none' : 'block';
	}

	public addConfigDialogBox() {
		let editor_div = this._editor.getDomNode();
		if (!editor_div) {
			return;
		}
		let div = document.createElement('div');
		div.textContent = '';
		div.style.position = 'absolute';
		div.style.top = '200px';
		div.style.left = '800px';
		div.style.width = '100px';
		div.style.textAlign = 'left';
		div.style.transitionProperty = 'all';
		div.style.transitionDuration = '0.3s';
		div.style.transitionDelay = '0s';
		div.style.transitionTimingFunction = 'ease-in';
		div.style.boxShadow = '0px 2px 8px black';
		div.className = 'monaco-hover';
		div.style.display = 'block';
		div.id = 'rtv-config-dialog-box';

		/*Creates the row selector
		let row = document.createElement('div');
		let currColor = '#9effb1';
		row.textContent = 'Row';
		row.style.backgroundColor = this._row ? currColor : 'transparent';
		row.onclick = (e) => {
			e.stopImmediatePropagation();
			//Change row
			this._row = true;
			row.style.backgroundColor = this._row ? currColor : 'transparent';
			column.style.backgroundColor = this._row ? 'transparent' : currColor;
		};
		row.style.cssFloat = 'left';
		row.style.width = '35%';
		row.style.margin = '8px';
		row.style.padding = '5px';
		div.appendChild(row);

		//Creates the column selector
		let column = document.createElement('div');
		column.textContent = 'Column';
		column.style.backgroundColor = this._row ? 'transparent' : currColor;
		column.onclick = (e) => {
			e.stopImmediatePropagation();
			//Change col
			this._row = false;
			column.style.backgroundColor = this._row ? 'transparent' : currColor;
			row.style.backgroundColor = this._row ? currColor : 'transparent';
		};
		column.style.width = '35%';
		column.style.margin = '8px';
		column.style.cssFloat = 'right';
		column.style.padding = '5px';
		div.appendChild(column);*/

		let row = document.createElement('input');
		row.type = 'radio';
		row.name = 'row-or-col';
		row.value = 'row';
		row.textContent = 'Row';

		let rowText = document.createElement('label');
		rowText.innerText = 'Row';

		div.appendChild(row);
		div.appendChild(rowText);
		div.appendChild(document.createElement('br'));

		let col = document.createElement('input');
		col.type = 'radio';
		col.name = 'row-or-col';
		col.value = 'col';

		let colText = document.createElement('label');
		colText.innerText = 'Col';
		div.appendChild(col);
		div.appendChild(colText);
		div.appendChild(document.createElement('br'));

		editor_div.appendChild(div);
		this._configBox = div;
	}

	private updateLinesWhenOutOfDate(returnCode: number | null, e?: IModelContentChangedEvent) {
		if (e === undefined) {
			return;
		}
		if (returnCode === 0 || returnCode === 2) {
			this.changedLinesWhenOutOfDate = null;
			return;
		}
		if (this.changedLinesWhenOutOfDate === null) {
			this.changedLinesWhenOutOfDate = new Set();
		}
		let s = this.changedLinesWhenOutOfDate;
		e.changes.forEach((change) => {
			for (let i = change.range.startLineNumber; i <= change.range.endLineNumber; i++) {
				s.add(i);
			}
		});
	}

	private getBox(lineNumber: number) {
		let i = lineNumber - 1;
		if (i >= this._boxes.length) {
			for (let j = this._boxes.length; j <= i; j++) {
				this._boxes[j] = new RTVDisplayBox(this, this._editor, this._modeService, this._openerService, j + 1, this._globalDeltaVarSet);
			}
		}
		return this._boxes[i];
	}

	private getOutputBox() {
		if (this._outputBox === null) {
			this._outputBox = new RTVOutputDisplayBox(this._editor);
		}
		return this._outputBox;
	}

	private getRunButton() {
		if (this._runButton === null) {
			this._runButton = new RTVRunButton(this._editor, this);
		}
		return this._runButton;
	}

	private isTextEditor() {
		let editorMode = this._editor.getModel()?.getModeId();
		return editorMode !== undefined && editorMode !== 'Log'; //'Log' is the language identifier for the output editor
	}

	public showOutputBox() {
		this.getRunButton().setButtonToHide();
		this.getOutputBox().show();
	}

	public hideOutputBox() {
		this.getOutputBox().hide();
		this.getRunButton().setButtonToRun();
		this.getRunButton().show(); // always show RunButton by default
	}

	public flipOutputBoxVisibility() {
		if (this.getOutputBox().isHidden()) {
			this.showOutputBox();
			this.logger.showOutputBox();
		} else {
			this.hideOutputBox();
			this.logger.hideOutputBox();
		}
	}

	public getBoxAtCurrLine() {
		let cursorPos = this._editor.getPosition();
		if (cursorPos === null) {
			throw new Error('No position to get box at');
		}

		return this.getBox(cursorPos.lineNumber);
	}

	private padBoxArray() {
		let lineCount = this.getLineCount();
		if (lineCount > this._boxes.length) {
			for (let j = this._boxes.length; j < lineCount; j++) {
				this._boxes[j] = new RTVDisplayBox(this, this._editor, this._modeService, this._openerService, j + 1, this._globalDeltaVarSet);
			}
		}
	}


	private onDidChangeCursorPosition(e: ICursorPositionChangedEvent) {
		this.updateLayout();
	}

	private onDidScrollChange(e: IScrollEvent) {
		if (e.scrollHeightChanged || e.scrollWidthChanged) {
			// this means the content also changed, so we will let the onChangeModelContent event handle it
			return;
		}
		// if (this.getOutputBox().mouseOnDiv()) {
		// 	// this means the cursor is within the output box; let onScroll handle it
		// 	// console.log('scroll in outputbox');
		// 	return;
		// }
		// console.log(e);
		this.updateMaxPixelCol();
		this.updateLayout();
		// console.log('scrolling');
	}

	private onDidLayoutChange(e: EditorLayoutInfo) {
		this.updateMaxPixelCol();
		this.updateLayout();
		// console.log('changing layout');
	}

	private onDidChangeModel(e: IModelChangedEvent) {
		if (this._editor.getModel() !== null) {
			this._boxes = [];
			this._outputBox?.destroy();
			this._outputBox = null;
			this._runButton?.destroy();
			this._runButton = null;
			this.envs = {};
			this.writes = {};
			this.runProgram();
		}
	}

	private onDidChangeModelContent(e: IModelContentChangedEvent) {
		this.updateMaxPixelCol();
		this.runProgram(e);
		let cursorPos = this._editor.getPosition();
		if (cursorPos === null) {
			return;
		}
		let lineno = cursorPos.lineNumber;
		if (e.changes.length > 0) {
			let range = e.changes[0].range;
			let lineCount = this.getLineCount();
			for (let i = range.startLineNumber; i <= range.endLineNumber; i++) {
				if (i <= lineCount && i === lineno) {
					if (isSeedLine(this.getLineContent(i))) {
						this.focusOnLoopWithSeed();
					}
					if (this.supportSynthesis) {
						let listOfElems = this.getLineContent(i).split('=');
						if (listOfElems.length === 2 && listOfElems[1].trim().endsWith('??')) {
							this.editingVar();
							return;
						}
					}
				}
			}
		}
		if (this.loopFocusController !== null) {
			this.loopFocusController.resetDecorations();
		}
	}

	private updateCellSizesForNewContent() {
		if (this.byRowOrCol !== RowColMode.ByRow) {
			return;
		}

		// Compute set of loop iterations
		let loops: string[] = [];
		for (let loop in this.tableCellsByLoop) {
			loops.push(loop);
		}
		// sort by deeper iterations first
		loops = loops.sort((a, b) => b.split(',').length - a.split(',').length);

		let widths: { [k: string]: number; } = {};
		loops.forEach((loop: string) => {
			widths[loop] = Math.max(...this.tableCellsByLoop[loop].map(e => e.offsetWidth));
			//console.log('Max for ' + loop + ' :' + widths[loop]);
		});

		let spaceBetweenCells = 2 * this.cellPadding;
		if (this.colBorder) {
			spaceBetweenCells = spaceBetweenCells + 1;
		}
		for (let i = 1; i < loops.length; i++) {
			let width = 0;
			let parent_loop = loops[i];
			for (let j = 0; j < i; j++) {
				let child_loop = loops[j];
				if (child_loop.split(',').length === 1 + parent_loop.split(',').length &&
					strings.startsWith(child_loop, parent_loop)) {
					width = width + widths[child_loop];
					//width = width + widths[child_loop] + spaceBetweenCells;
				}
			}
			if (width !== 0) {
				//width = width - spaceBetweenCells;
				widths[parent_loop] = width;
			}
		}

		loops.forEach((loop: string) => {
			// console.log('Computed width for ' + loop + ': ' + widths[loop]);
			this.tableCellsByLoop[loop].forEach(e => { e.width = (widths[loop] - spaceBetweenCells) + 'px'; });
		});

	}
	public updateContentAndLayout() {
		this.tableCellsByLoop = {};
		this.updateContent();
		// The 0 timeout seems odd, but it's really a thing in browsers.
		// We need to let layout threads catch up after we updated content to
		// get the correct sizes for boxes.
		setTimeout(() => {
			for (let x in this.tableCellsByLoop) {
				this.tableCellsByLoop[x].forEach(y => {
					//console.log('Delayed: ' + x + ' ' + y.offsetWidth + ' ' + y.clientWidth);
				});
			}
			this.updateCellSizesForNewContent();
			this.updateLayout();
		}, 0);
	}

	private updateContent() {
		this.padBoxArray();
		if (this.loopFocusController !== null) {
			// if we are focused on a loop, compute envs at the controlling box first
			// so that it's loop iterations are set properly, so that getLoopID works
			this.loopFocusController.controllingBox.computeEnvs();
		}
		this._boxes.forEach((b) => {
			b.updateContent();
		});
	}

	private updateLayoutHelper(toProcess: (b: RTVDisplayBox) => boolean, opacityMult: number) {
		this.padBoxArray();

		let cursorPos = this._editor.getPosition();
		if (cursorPos === null) {
			return;
		}

		// Compute focused line, which is the closest line to the cursor with a visible box
		let minDist = Infinity;
		let focusedLine = 0;
		for (let line = 1; line <= this.getLineCount(); line++) {
			if (toProcess(this.getBox(line))) {
				let dist = Math.abs(cursorPos.lineNumber - line);
				if (dist < minDist) {
					minDist = dist;
					focusedLine = line;
				}
			}
		}
		// this can happen if no boxes are to be processed
		if (minDist === Infinity) {
			return;
		}

		// compute distances from focused line, ignoring hidden lines.
		// Start from focused line and go outward.
		let distancesFromFocus: number[] = new Array(this._boxes.length);
		let dist = 0;
		for (let line = focusedLine; line >= 1; line--) {
			if (toProcess(this.getBox(line))) {
				distancesFromFocus[line - 1] = dist;
				dist = dist - 1;
			}
		}
		dist = 1;
		for (let line = focusedLine + 1; line <= this.getLineCount(); line++) {
			if (toProcess(this.getBox(line))) {
				distancesFromFocus[line - 1] = dist;
				dist = dist + 1;
			}
		}

		for (let line = 1; line <= this.getLineCount(); line++) {
			let box = this.getBox(line);
			if (toProcess(this.getBox(line))) {
				box.updateZoomAndOpacity(distancesFromFocus[line - 1], opacityMult);
			}
		}
		// let cursorPixelPos = this._editor.getScrolledVisiblePosition(cursorPos);
		// let nextLinePixelPos = this._editor.getScrolledVisiblePosition(new Position(cursorPos.lineNumber+1,cursorPos.column));
		// if (cursorPixelPos === null || nextLinePixelPos === null) {
		// 	return;
		// }

		let focusedLinePixelPos = this._editor.getScrolledVisiblePosition(new Position(focusedLine, 1));
		let nextLinePixelPos = this._editor.getScrolledVisiblePosition(new Position(focusedLine + 1, 1));
		if (focusedLinePixelPos === null || nextLinePixelPos === null) {
			return;
		}

		let spaceBetweenBoxes = this.spaceBetweenBoxes;
		// let top_start = focusedLinePixelPos.top + (focusedLinePixelPos.height / 2);
		//let top_start = (focusedLinePixelPos.top + nextLinePixelPos.top) / 2;
		//let top_start = focusedLinePixelPos.top;
		let top_start = this.getLinePixelMid(focusedLine);
		let top = top_start;
		for (let line = focusedLine - 1; line >= 1; line--) {
			let box = this.getBox(line);
			if (toProcess(box)) {
				top = top - spaceBetweenBoxes - box.getHeight();
				let lineMidPoint = this.getLinePixelMid(line);
				if (lineMidPoint < top) {
					top = lineMidPoint;
				}
				box.updateLayout(top);
			}
		}
		top = top_start;
		for (let line = focusedLine; line <= this.getLineCount(); line++) {
			let box = this.getBox(line);
			if (toProcess(box)) {
				let lineMidPoint = this.getLinePixelMid(line);
				if (lineMidPoint > top) {
					top = lineMidPoint;
				}
				box.updateLayout(top);
				top = top + box.getHeight() + spaceBetweenBoxes;
			}
		}

	}

	private updateLayout() {
		let cursorPos = this._editor.getPosition();
		if (cursorPos === null) {
			return;
		}
		let curr = cursorPos.lineNumber;
		this.updateLayoutHelper(b => b.hasContent(), 0);
		this.updateLayoutHelper(b => b.hasContent() && this._visibilityPolicy(b, curr), 1);
	}


	public getLinePixelPos(line: number): { top: number; left: number; height: number; } {
		// let result = this._editor.getScrolledVisiblePosition(new Position(line, 1));
		// if (result === null) {
		// 	throw new Error();
		// }
		// return result;
		return this.getLineColPixelPos(new Position(line, 1));
	}

	public getLineColPixelPos(position: IPosition): { top: number; left: number; height: number; } {
		let result = this._editor.getScrolledVisiblePosition(position);
		if (result === null) {
			throw new Error();
		}
		return result;
	}

	public getLinePixelMid(line: number): number {
		let pixelPos = this.getLinePixelPos(line);
		return pixelPos.top + (pixelPos.height / 2);
	}

	private updatePrevModel() {
		let model = this._editor.getModel();
		if (model !== null) {
			this._prevModel = model.getLinesContent().map((x) => x);
		}
	}

	public lastNonWhitespaceCol(lineNumber: number, lines?: string[]): number {
		let line = (lines === undefined) ? this.getLineContent(lineNumber) : lines[lineNumber - 1];
		const result = strings.lastNonWhitespaceIndex(line);
		if (result === -1) {
			return 0;
		}
		return result + 2;
	}

	public firstNonWhitespaceCol(lineNumber: number, lines?: string[]): number {
		let line = (lines === undefined) ? this.getLineContent(lineNumber) : lines[lineNumber - 1];
		const result = strings.firstNonWhitespaceIndex(line);
		if (result === -1) {
			return 0;
		}
		return result + 1;
	}

	private addRemoveBoxes(e?: IModelContentChangedEvent) {
		if (e === undefined) {
			this.updatePrevModel();
			return;
		}
		let orig = this._boxes;
		let changes = e.changes.sort((a, b) => Range.compareRangesUsingStarts(a.range, b.range));
		let changeIdx = 0;
		let origIdx = 0;
		let i = 0;
		this._boxes = [];
		let lineCount = this.getLineCount();
		while (i < lineCount) {
			if (changeIdx >= changes.length) {
				this._boxes[i++] = orig[origIdx++];
				this._boxes[i - 1].lineNumber = i;
			} else {
				let line = i + 1;
				let change = changes[changeIdx];
				let numAddedLines = change.text.split('\n').length - 1;
				let changeStartLine = change.range.startLineNumber;
				let changeEndLine = change.range.endLineNumber;
				let numRemovedLines = changeEndLine - changeStartLine;
				let deltaNumLines = numAddedLines - numRemovedLines;
				let changeStartCol = change.range.startColumn;
				if ((deltaNumLines <= 0 && changeStartLine === line) ||
					(deltaNumLines > 0 && ((changeStartLine === line && changeStartCol < this.lastNonWhitespaceCol(line, this._prevModel)) ||
						(changeStartLine === line - 1 && changeStartCol >= this.lastNonWhitespaceCol(line - 1, this._prevModel))))) {
					changeIdx++;
					if (deltaNumLines === 0) {
						// nothing to do
					} else if (deltaNumLines > 0) {
						for (let j = 0; j < deltaNumLines; j++) {
							let new_box = new RTVDisplayBox(this, this._editor, this._modeService, this._openerService, i + 1, this._globalDeltaVarSet);
							if (!this._makeNewBoxesVisible) {
								new_box.varRemoveAll();
							}
							this._boxes[i++] = new_box;
						}
					} else {
						for (let j = origIdx; j < origIdx + (-deltaNumLines); j++) {
							orig[j].destroy();
						}
						// need to make the removed boxes disappear
						origIdx = origIdx + (-deltaNumLines);
					}
				}
				else {
					this._boxes[i++] = orig[origIdx++];
					this._boxes[i - 1].lineNumber = i;
				}
			}
		}
		this.updatePrevModel();
	}

	public addDecoration(range: IRange, options: IModelDecorationOptions) {
		let result = '';
		this._editor.changeDecorations((c) => {
			result = c.addDecoration(range, options);
		});
		return result;
	}

	public removeDecoration(id: string) {
		this._editor.changeDecorations((c) => {
			c.removeDecoration(id);
		});
	}

	private showErrorWithDelay(returnCode: number, errorMsg: string) {
		this._showErrorDelay.run(1500, () => {
			this.clearError();
			this.showError(errorMsg);
		});
	}

	private showError(errorMsg: string) {
		// There are two kinds of errors:
		//
		// I. Runtime errors, which end like this:
		//
		// File '<string>', line 4, in mean_average'
		// TypeError: list indices must be integers or slices, not float
		//
		// II. Parse errors, which end like this:
		//
		// File '<unknown>', line 4
		//    median = a[int(mid ]
		//                       ^
		// SyntaxError: invalid syntax

		let lineNumber = 0;
		let colStart = 0;
		let colEnd = 0;

		let errorLines = errorMsg.split(utils.EOL);
		errorLines.pop(); // last element is empty line

		// The error description is always the last line
		let description = errorLines.pop();
		if (description === undefined) {
			return;
		}

		// Let's look at the next-to-last line, and try to parse as
		// a runtime error, in which case there should be a line number
		let lineno = errorLines.pop();
		if (lineno === undefined) {
			return;
		}
		let linenoRE = 'line ([0-9]*)';
		let match = lineno.match(linenoRE);

		if (match !== null) {
			// found a line number here, so this is a runtime error)
			// match[0] is entire 'line N' match, match[1] is just the number N
			lineNumber = +match[1];
			colStart = this.firstNonWhitespaceCol(lineNumber);
			colEnd = this.lastNonWhitespaceCol(lineNumber);
		} else {
			// No line number here so this is a syntax error, so we in fact
			// didn't get the error line number, we got the line with the caret
			let caret = lineno;

			let caretIndex = caret.indexOf('^');
			if (caretIndex === -1) {
				// can't figure out the format, give up
				return;
			}

			// It's always indented 4 extra spaces
			caretIndex = caretIndex - 4;

			// Next line going backwards is the line of code above the caret
			errorLines.pop();

			// this should now be the line number
			lineno = errorLines.pop();
			if (lineno === undefined) {
				return;
			}

			match = lineno.match(linenoRE);
			if (match === null) {
				// can't figure out the format, give up
				return;
			}
			// found a line number here for the syntax error
			// match[0] is entire 'line N' match, match[1] is just the number N
			lineNumber = +match[1];
			colStart = this.firstNonWhitespaceCol(lineNumber) + caretIndex;
			if (colStart < 1) {
				colStart = 1;
			}
			colEnd = colStart + 1;

			// expand by one on each side to make it easier to see
			colStart = colStart - 1;
			colEnd = colEnd + 1;

		}
		let range = new Range(lineNumber, colStart, lineNumber, colEnd);
		let options = { className: 'squiggly-error', hoverMessage: new MarkdownString(description) };
		this._errorDecorationID = this.addDecoration(range, options);
	}

	private clearError() {
		this._showErrorDelay.cancel();
		if (this._errorDecorationID !== null) {
			this.removeDecoration(this._errorDecorationID);
			this._errorDecorationID = null;
		}
	}

	private insertSynthesizedFragment(fragment: string, lineno: number) {
		let model = this.getModelForce();
		let cursorPos = this._editor.getPosition();
		let startCol: number;
		let endCol: number;

		if (model.getLineContent(lineno).trim() === '' && cursorPos !== null && cursorPos.lineNumber === lineno) {
			startCol = cursorPos.column;
			endCol = cursorPos.column;
		} else {
			startCol = model.getLineFirstNonWhitespaceColumn(lineno);
			endCol = model.getLineMaxColumn(lineno);
		}
		let range = new Range(lineno, startCol, lineno, endCol);

		this._editor.pushUndoStop();
		let selection = new Selection(lineno, startCol, lineno, startCol + fragment.length);
		this._editor.executeEdits(this.getId(), [{ range: range, text: fragment }], [selection]);
	}

	private getVarAssignmentAtLine(lineNo: number): null | string {
		let line = this.getLineContent(lineNo).trim();
		if (!line) { return null; }
		let content = line.split('=');
		if (content.length !== 2) { return null; }
		return content[0].trim();
	}

	public synthesizeFragment(lineno: number, timesToInclude: Set<number>) {
		let varName = this.getVarAssignmentAtLine(lineno);

		// Build and write the synth_example.json file content
<<<<<<< HEAD
		let envs: any[] = [];

		search_loop:
		for (let key in this.envs) {
			let env_list = this.envs[key];
=======
		let prev_time: number = Number.MAX_VALUE;

		timesToInclude.forEach((time, _) => {
			if (time < prev_time) {
				prev_time = time;
			}
		});

		prev_time--;

		let example_fname = os.tmpdir() + path.sep + 'synth_example.json';
		let previous_env = {};
		let envs: any[] = [];

		// search_loop:
		for (let env_list of Object.values(this.envs)) {
>>>>>>> 8897f015
			for (let env of env_list) {

				// TODO Is it safe to assume that the env_list is in order of time?
				// if (envs.length === timesToInclude.size) { break search_loop; }

				if (env['time'] === prev_time) {
					previous_env = env;
				}

				if (timesToInclude.has(env['time'])) {
					envs.push(env);
				}
			}
		}

<<<<<<< HEAD
		let problem = { 'varName': varName, 'env': envs };
		const c = utils.synthesizeSnippet(JSON.stringify(problem));
=======
		let problem = {'varName' : varName, 'previous_env': previous_env, 'envs': envs};
		fs.writeFileSync(example_fname, JSON.stringify(problem));
>>>>>>> 8897f015
		this.logger.synthStart(problem, timesToInclude.size, lineno);
		this.insertSynthesizedFragment('# Synthesizing. Please wait...', lineno);

		c.onStdout((data) => this.logger.synthOut(String(data)));
		c.onStderr((data) => this.logger.synthErr(String(data)));

		c.onExit((exitCode, result) => {
			let error: boolean = exitCode !== 0;

			if (!error) {
				this.logger.synthEnd(exitCode, result);
				error = result === undefined || result === 'None';
				if (!error) {
					this.insertSynthesizedFragment(result!!, lineno);
				}
			} else {
				this.logger.synthEnd(exitCode);
			}

			if (error) {
				this.insertSynthesizedFragment('# Synthesis failed', lineno);
			}
		});
	}

	public runProgram(e?: IModelContentChangedEvent) {

		function runImmediately(e?: IModelContentChangedEvent): boolean {
			if (e === undefined) {
				return true;
			}
			// We run immediately when any of the changes span multi-lines.
			// In this case, we will be either removing or adding projection boxes,
			// and we want to process this change immediately.
			for (let i = 0; i < e.changes.length; i++) {
				let change = e.changes[i];
				if (change.range.endLineNumber - change.range.startLineNumber > 0) {
					return true;
				}
				if (change.text.split('\n').length > 1) {
					return true;
				}
			}
			// we get here only if all changes are a single line at a time, and do not introduce new lines
			return false;
		}

		// avoid creating projection boxes/panels for the built-in output panel
		if (!this.isTextEditor()) {
			return;
		}

		this.padBoxArray();
		this.addRemoveBoxes(e);

		let delay: number = this._config.getValue(boxUpdateDelayKey);
		if (runImmediately(e)) {
			delay = 0;
		}

		this._runProgramDelay.run(delay, () => {

			this.hideOutputBox();

			let lines = this.getModelForce().getLinesContent();
			this.removeSeeds(lines);
			const program = lines.join('\n');

			// if (program.length === 0) {
			// 	return;
			// }

			if (this._pythonProcess !== undefined) {
				this._pythonProcess.kill();
			}

			this.logger.projectionBoxUpdateStart(program);
			let c = utils.runProgram(program);
			this._pythonProcess = c;

			let errorMsg: string = '';
			c.onStderr((msg) => {
				errorMsg += msg;
			});

			let outputMsg: string = '';
			c.onStdout((msg) => {
				outputMsg += msg;
			});

			c.onExit((exitCode, result) => {
				this.logger.projectionBoxUpdateEnd(result);

				// onExit renders enough delay to update the positioning of the boxes
				this.updateMaxPixelCol();
				// When exitCode === null, it means the process was killed,
				// so there is nothing else to do
				if (exitCode === null) {
					return;
				}

				this._pythonProcess = undefined;

				let parsedResult = JSON.parse(result!);

				let returnCode = parsedResult[0];

				this.updateLinesWhenOutOfDate(returnCode, e);

				if (returnCode === 0 || returnCode == 2) {
					this.updateData(parsedResult);
					this.clearError();
				} else {
					this.showErrorWithDelay(returnCode, errorMsg);
				}

				this.updateContentAndLayout();

				this.getOutputBox().setOutAndErrMsg(outputMsg, errorMsg);
			});
		});
	}

	private updateData(parsedResult: any) {
		this.writes = parsedResult[1];
		this.envs = parsedResult[2];
	}

	public getEnvAtNextTimeStep(env: any): any | null {
		let result: any | null = null;
		let nextEnvs = this.envs[env.next_lineno];
		if (nextEnvs !== undefined) {
			nextEnvs.forEach((nextEnv) => {
				if (nextEnv.time === env.time + 1) {
					if (result !== null) {
						throw new Error('Should not have more than one next time step');
					}
					result = nextEnv;
				}
			});
		}
		return result;
	}

	public varRemoveInThisBox(varname: string, box: RTVDisplayBox) {
		box.varRemove(varname);
		this.updateContentAndLayout();
	}

	public varRemoveInAllBoxes(varname: string) {
		let removed = new Set<string>();
		this._boxes.forEach((box) => {
			box.varRemove(varname, removed);
		});
		removed.forEach((v) => {
			this._globalDeltaVarSet.delete(v);
		});
		this.updateContentAndLayout();
	}

	public varKeepOnlyInThisBox(varname: string, box: RTVDisplayBox) {
		box.varKeepOnly(varname);
		this.updateContentAndLayout();
	}

	public varKeepOnlyInAllBoxes(varname: string) {
		let removed = new Set<string>();
		let added = new Set<string>();
		this._boxes.forEach((box) => {
			box.varKeepOnly(varname, added, removed);
		});
		removed.forEach((v) => {
			this._globalDeltaVarSet.delete(v);
		});
		added.forEach((v) => {
			this._globalDeltaVarSet.add(v);
		});
		this.updateContentAndLayout();
	}

	public varAddInThisBox(varname: string, box: RTVDisplayBox) {
		box.varAdd(varname);
		this.updateContentAndLayout();
	}

	public varAddInAllBoxes(regExp: string) {
		let added = new Set<string>();
		this._boxes.forEach((box) => {
			box.varAdd(regExp, added);
		});
		if (!this.displayOnlyModifiedVars && (regExp === '*' || regExp === '.*')) {
			this._globalDeltaVarSet.clear();
		} else {
			added.forEach((v) => {
				this._globalDeltaVarSet.add(v);
			});
		}
		this.updateContentAndLayout();
	}

	public varAddAllInThisBox(box: RTVDisplayBox) {
		box.varAddAll();
		this.updateContentAndLayout();
	}

	public varAddAllInAllBoxes() {
		this._boxes.forEach((box) => {
			box.varAddAll();
		});
		this.updateContentAndLayout();
	}

	public hideBox(box: RTVDisplayBox) {
		this._makeNewBoxesVisible = false;
		box.varRemoveAll();
		this.updateContentAndLayout();
	}

	public hideAllOtherBoxes(box: RTVDisplayBox) {
		this._makeNewBoxesVisible = false;
		this._boxes.forEach((b) => {
			if (b !== box) {
				b.varRemoveAll();
			}
		});
		this.updateContentAndLayout();
	}

	public restoreBoxToDefault(box: RTVDisplayBox) {
		box.varRestoreToDefault();
		this.updateContentAndLayout();
	}

	public restoreAllBoxesToDefault() {
		this._makeNewBoxesVisible = true;
		this._globalDeltaVarSet.clear();
		this._boxes.forEach((box) => {
			box.varRestoreToDefault();
		});
		this.updateContentAndLayout();
	}

	public showBoxAtCurrLine() {
		this.getBoxAtCurrLine().varMakeVisible();
		this.updateContentAndLayout();
	}

	public setVisibilityAll() {
		this._visibilityPolicy = visibilityAll;
	}

	public setVisibilityNone() {
		this._visibilityPolicy = visibilityNone;
	}

	public setVisibilityCursor() {
		this._visibilityPolicy = visibilityCursor;
	}

	public setVisibilityCursorAndReturn() {
		this._visibilityPolicy = visibilityCursorAndReturn;
	}

	public setVisibilityRange(startLineNumber: number, endLineNumber: number) {
		this._visibilityPolicy = (b: RTVDisplayBox, cursorLineNumber: number) => (b.lineNumber >= startLineNumber && b.lineNumber <= endLineNumber);
	}

	public flipThroughViewModes() {
		function computeNextViewMode(v: ViewMode) {
			let rs: ViewMode;

			switch (v) {
				case ViewMode.Full:
					rs = ViewMode.CursorAndReturn;
					break;
				case ViewMode.CursorAndReturn:
					rs = ViewMode.Compact;
					break;
				case ViewMode.Compact:
					rs = ViewMode.Stealth;
					break;
				case ViewMode.Stealth:
					rs = ViewMode.Full;
					break;
				default:
					rs = ViewMode.Full;
					break;
			}

			return rs;
		}

		this.changeViewMode(computeNextViewMode(this.viewMode));
	}

	public flipBetweenFullAndCursor() {
		function computeNextViewMode(v: ViewMode) {
			let rs: ViewMode;

			switch (v) {
				case ViewMode.Full:
					rs = ViewMode.CursorAndReturn;
					break;
				case ViewMode.CursorAndReturn:
					rs = ViewMode.Full;
					break;
				default:
					rs = ViewMode.Full;
					break;
			}

			return rs;
		}

		this.changeViewMode(computeNextViewMode(this.viewMode));
	}

	public changeViewMode(m: ViewMode) {

		// Only change the view if allowed
		if (!utils.isViewModeAllowed(m)) {
			return;
		}

		if (m) {
			this.logger.projectionBoxModeChanged(m.toString());
		}

		this.viewMode = m;
		let editor_div = this._editor.getDomNode();
		if (editor_div !== null && this.isTextEditor()) {
			this.hideOutputBox();
			this.getRunButton().setButtonToRun();
		}
		switch (m) {
			case ViewMode.Full:
				this.setVisibilityAll();
				this.changeToFullView();
				break;
			case ViewMode.CursorAndReturn:
				this.setVisibilityCursorAndReturn();
				this.changeToFullView(1);
				break;
			case ViewMode.Compact:
				this.setVisibilityAll();
				this.changeToCompactView();
				break;
			case ViewMode.Stealth:
				this.setVisibilityNone();
				this.updateLayout();
				setTimeout(() => { this.changeToFullView(); }, 300);
				break;
			case ViewMode.Focused:
				this.setVisibilityAll();
				this.changeToFullView(1);
				break;
		}
	}

	public flipZoom() {
		if (this.zoomLevel === 0) {
			this.zoomLevel = 1;
			this.opacityLevel = 1;
		} else {
			this.zoomLevel = 0;
			this.opacityLevel = 0;
		}
		this.updateLayout();
	}


	public zoomIn() {
		if (this.byRowOrCol === RowColMode.ByCol) {
			let newZoom = this.zoomLevel + 0.1;
			if (newZoom > 1) {
				newZoom = 1;
			}
			this.zoomLevel = newZoom;
			let newOpacity = this.opacityLevel + 0.1;
			if (newOpacity > 1) {
				newOpacity = 1;
			}
			this.opacityLevel = newOpacity;
			this.updateLayout();
		}
	}

	public zoomOut() {
		if (this.byRowOrCol === RowColMode.ByCol) {
			let newZoom = this.zoomLevel - 0.1;
			if (newZoom < 0) {
				newZoom = 0;
			}
			this.zoomLevel = newZoom;
			let newOpacity = this.opacityLevel - 0.1;
			if (newOpacity < 0) {
				newOpacity = 0;
			}
			this.opacityLevel = newOpacity;
			this.updateLayout();
		}
	}

	public changeVars(op?: ChangeVarsOp, where?: ChangeVarsWhere) {
		let text: string;
		let selectionEnd: number;
		let selectionStart: number;

		if (op !== undefined && where !== undefined) {
			text = op;
			if (where === ChangeVarsWhere.All) {
				text = text + '@' + ChangeVarsWhere.All;
			}
			let varNameText = '<VarNameRegExp>';
			text = text + ' ' + varNameText;

			selectionEnd = text.length;
			selectionStart = selectionEnd - varNameText.length;
		} else {
			text = 'add|del|keep [@all] <RegExp>';
			selectionStart = 0;
			selectionEnd = text.length;
		}

		this.getUserInputAndDo(text, selectionStart, selectionEnd, (n: string) => {
			this.runChangeVarsCommand(n);
		});
	}

	private getUserInputAndDo(value: string, selectionStart: number, selectionEnd: number, onEnter: (n: string) => void) {
		let cursorPos = this._editor.getPosition();
		if (cursorPos === null) {
			return;
		}

		let pixelPos = this.getLineColPixelPos(cursorPos);
		//let range = new Range(cursorPos.lineNumber-1, cursorPos.column, cursorPos.lineNumber-1, cursorPos.column + 40);

		let editor_div = this._editor.getDomNode();
		if (editor_div === null) {
			throw new Error('Cannot find Monaco Editor');
		}

		// The following code is adapted from getDomNode in the RenameInputField class
		let domNode = document.createElement('div');

		domNode.className = 'monaco-editor rename-box';

		let input = document.createElement('input');
		input.className = 'rename-input';
		input.type = 'text';
		input.setAttribute('aria-label', localize('renameAriaLabel', 'Rename input. Type new name and press Enter to commit.'));
		domNode.appendChild(input);

		const fontInfo = this._editor.getOption(EditorOption.fontInfo);
		input.style.fontFamily = fontInfo.fontFamily;
		input.style.fontWeight = fontInfo.fontWeight;
		input.style.fontSize = `${fontInfo.fontSize}px`;
		input.value = value;
		input.selectionStart = selectionStart;
		input.selectionEnd = selectionEnd;
		input.size = value.length;

		let theme = this._themeService.getColorTheme();
		const widgetShadowColor = theme.getColor(widgetShadow);
		domNode.style.backgroundColor = String(theme.getColor(editorWidgetBackground) ?? '');
		domNode.style.boxShadow = widgetShadowColor ? ` 0 2px 8px ${widgetShadowColor}` : '';
		domNode.style.color = String(theme.getColor(inputForeground) ?? '');

		domNode.style.position = 'absolute';
		domNode.style.top = pixelPos.top + 'px';
		domNode.style.left = pixelPos.left + 'px';

		input.style.backgroundColor = String(theme.getColor(inputBackground) ?? '');
		const border = theme.getColor(inputBorder);
		input.style.borderWidth = border ? '1px' : '0px';
		input.style.borderStyle = border ? 'solid' : 'none';
		input.style.borderColor = border?.toString() ?? 'none';

		editor_div.appendChild(domNode);

		setTimeout(() => {
			input.focus();
		}, 100);

		input.onkeydown = (e) => {
			if (e.key === 'Enter') {
				onEnter(input.value);
				domNode.remove();
				setTimeout(() => {
					this._editor.focus();
				}, 100);
			} else if (e.key === 'Escape') {
				domNode.remove();
				this._editor.focus();
			}
		};

	}

	private runChangeVarsCommand(cmd: string) {
		let a = cmd.split(/[ ]+/);
		if (a.length === 2) {
			let op = a[0].trim();
			let varName = a[1].trim();
			switch (op) {
				case ChangeVarsOp.Add:
					this.varAddInThisBox(varName, this.getBoxAtCurrLine());
					break;
				case ChangeVarsOp.Add + '@' + ChangeVarsWhere.All:
					this.varAddInAllBoxes(varName);
					break;
				case ChangeVarsOp.Del:
					this.varRemoveInThisBox(varName, this.getBoxAtCurrLine());
					break;
				case ChangeVarsOp.Del + '@' + ChangeVarsWhere.All:
					this.varRemoveInAllBoxes(varName);
					break;
				case ChangeVarsOp.Keep:
					this.varKeepOnlyInThisBox(varName, this.getBoxAtCurrLine());
					break;
				case ChangeVarsOp.Keep + '@' + ChangeVarsWhere.All:
					this.varKeepOnlyInAllBoxes(varName);
					break;
			}
			//console.log(this._globalDeltaVarSet);
		}
	}

	public editingVar() {
		let d = this._editor.getPosition();
		let controller = RTVController.get(this._editor);
		let s = '';
		let line = -1;

		if (d) {
			line = d.lineNumber;
		}

		if (controller) {
			s = controller.getLineContent(line).trim();
		}

		if (line > -1) {
			this.getDictionaryMakeEdit(s, line, controller);
		}
	}

	private getDictionaryMakeEdit(s: string, line: number, controller: RTVController) {
		let listOfElems = s.split('=');

		if (listOfElems.length !== 2) {
			// TODO Can we inform the user of this?
			console.error('Invalid input format. Must be of the form <varname> = ??');
		}
		else {
			let l_operand = listOfElems[0].trim();
			let r_operand = listOfElems[1].trim();

			if (r_operand.endsWith('??')) {
				r_operand = r_operand.substr(0, r_operand.length - 2).trim();

				let model = this.getModelForce();
				let cursorPos = this._editor.getPosition();
				let startCol: number;
				let endCol: number;

				if (model.getLineContent(line).trim() === '' && cursorPos !== null && cursorPos.lineNumber === line) {
					startCol = cursorPos.column;
					endCol = cursorPos.column;
				} else {
					startCol = model.getLineFirstNonWhitespaceColumn(line);
					endCol = model.getLineMaxColumn(line);
				}

				let range = new Range(line, startCol, line, endCol);
				let txt = l_operand + ' = ' + (r_operand ? r_operand : '0');
				this._editor.executeEdits(this.getId(), [{ range: range, text: txt }]);

				setTimeout(() => {
					let cellContents = controller._boxes[line - 1].getCellContent()[l_operand];

					if (cellContents) {
						cellContents.forEach(function (cellContent) {
							cellContent.contentEditable = 'true';
						});
						cellContents[0].focus();

						// TODO Is there a faster/cleaner way to select the content?
						let selection = window.getSelection()!;
						let range = selection.getRangeAt(0)!;
						range.selectNodeContents(selection.focusNode!);
						selection.addRange(range);

						this.logger.projectionBoxFocus(s, r_operand !== '');
						this.logger.exampleFocus(0, cellContents[0]!.textContent!);
					}
				}, 300);
			}
		}

	}

	public setVisiblityToSelectionOnly() {
		let selection = this._editor.getSelection();
		if (selection === null) {
			return;
		}

		this.setVisibilityRange(selection.startLineNumber, selection.endLineNumber);
		this.updateLayout();
	}

	private onMouseWheel(e: IMouseWheelEvent) {
		let outputBox = this.getOutputBox();
		if (!(outputBox.isHidden()) && outputBox.mouseOnDiv()) {
			e.stopImmediatePropagation();
			return;
		}
		if (this.loopFocusController !== null) {
			e.stopImmediatePropagation();
			this.scrollLoopFocusIter(e.deltaY);
		}
	}

	private onKeyUp(e: IKeyboardEvent) {
		if (e.keyCode === KeyCode.Escape) {
			if (this.loopFocusController !== null) {
				e.stopPropagation();
				this.stopFocus();
			}
		}
		if (e.keyCode === KeyCode.KEY_P) {
			this._peekCounter = 0;
			if (this._peekTimer !== null) {
				clearTimeout(this._peekTimer);
			}
			if (this.viewMode === ViewMode.Stealth) {
				this.setVisibilityNone();
				this.updateLayout();
			}
		}
	}

	private onKeyDown(e: IKeyboardEvent) {
		if (e.keyCode === KeyCode.Escape) {
			if (this._editor.getSelection()?.isEmpty() === true) {
				this.changeViewMode(this.viewMode);
			} else {
				this.setVisiblityToSelectionOnly();
			}
		}

		if (e.keyCode === KeyCode.KEY_P && e.altKey && e.ctrlKey) { // test this out
			this._peekCounter = this._peekCounter + 1;
			if (this._peekCounter > 1) {
				if (this._peekTimer !== null) {
					clearTimeout(this._peekTimer);
				}
				this._peekTimer = setTimeout(() => {
					this._peekTimer = null;
					this._peekCounter = 0;
					if (this.viewMode === ViewMode.Stealth) {
						this.setVisibilityNone();
						this.updateLayout();
					}
				}, 500);
				if (this._peekCounter === 2) {
					if (this.viewMode === ViewMode.Stealth) {
						this.setVisibilityCursor();
						this.updateLayout();
					}
				}
			}
		}
	}

	// Support for localized live programming

	private removeSeeds(lines: string[]) {
		if (this.loopFocusController !== null) {
			for (let i = 0; i < lines.length; i++) {
				if (lines[i].match('#@') !== null) {
					lines[i] = lines[i].replace(/#@\s*/, '');
				}
			}
		}
	}

	public scrollLoopFocusIter(deltaY: number) {
		if (this.loopFocusController !== null) {
			let iter = this.loopFocusController.iter;
			let box = this.loopFocusController.controllingBox;
			let nextIter = box.getNextLoopIter(box.getLoopID(), iter, deltaY);
			this.loopFocusController = new LoopFocusController(this, box, nextIter);
		}
	}

	private findSeed(lines: string[], currLineNumber: number) {
		let minIndent = Infinity;
		let i = currLineNumber;
		while (i >= 1) {
			let currLine = lines[i - 1];
			if (isSeedLine(currLine)) {
				if (indent(currLine) <= minIndent) {
					return i;
				}
			}
			if (isLoopStr(currLine)) {
				let currIndent = indent(currLine);
				if (currIndent < minIndent) {
					minIndent = currIndent;
				}
			}
			i = i - 1;
		}
		return 0;
	}

	public focusOnLoopWithSeed() {
		let cursorPos = this._editor.getPosition();
		if (cursorPos === null) {
			return;
		}
		let lines = this.getModelForce().getLinesContent();
		let seed = this.findSeed(lines, cursorPos.lineNumber);
		if (seed === 0) {
			this.focusOnLoopAtCurrLine();
		} else {
			let seedBox = this.getBox(seed);
			this.focusOnLoopAtBox(seedBox);
		}
	}

	public focusOnLoopAtCurrLine() {
		this.focusOnLoopAtBox(this.getBoxAtCurrLine());
	}

	public focusOnLoopAtBox(box: RTVDisplayBox) {
		this.loopFocusController = new LoopFocusController(this, box, box.getFirstLoopIter());
		this.runProgram();
		this.changeViewMode(ViewMode.Focused);
	}

	public stopFocus() {
		this.loopFocusController = null;
		this.runProgram();
		this.changeViewMode(ViewMode.Full);
	}

	public executeEdits(edits: IIdentifiedSingleEditOperation[]) {
		//this.getModelForce().applyEdits(edits);
		this._editor.executeEdits(this.getId(), edits);
	}

	public increaseDelay() {
		this._config.updateValue(
			boxUpdateDelayKey,
			this._config.getValue(boxUpdateDelayKey) as number + 100);
	}

	public decreaseDelay() {
		let val: number = this._config.getValue(boxUpdateDelayKey) as number - 100;

		if (val < 0) {
			val = 0;
		} else if (val > 5000) {
			val = 5000;
		}

		this._config.updateValue(boxUpdateDelayKey, val);
	}
}

registerEditorContribution(RTVController.ID, RTVController);

const boxAlignsToTopOfLineKey = 'rtv.box.alignsToTopOfLine';
const boxBorderKey = 'rtv.box.border';
const byRowOrColKey = 'rtv.box.byRowOrColumn';
const cellPaddingKey = 'rtv.box.cellPadding';
const colBorderKey = 'rtv.box.colBorder';
const displayOnlyModifiedVarsKey = 'rtv.box.displayOnlyModifiedVars';
const opacityKey = 'rtv.box.opacity';
const showBoxAtLoopStmtKey = 'rtv.box.showBoxAtLoopStatements';
const showBoxAtEmptyLineKey = 'rtv.box.showBoxAtEmptyLines';
const showBoxWhenNotExecutedKey = 'rtv.box.showBoxWhenNotExecuted';
const spaceBetweenBoxesKey = 'rtv.box.spaceBetweenBoxes';
const zoomKey = 'rtv.box.zoom';
const viewModeKey = 'rtv.viewMode';
const mouseShortcutsKey = 'rtv.box.mouseShortcuts';
const supportSynthesisKey = 'rtv.box.supportSynthesis';
const boxUpdateDelayKey = 'rtv.box.updateDelay';

const configurations: IConfigurationNode = {
	'id': 'rtv',
	'order': 110,
	'type': 'object',
	'title': localize('rtvConfigurationTitle', 'RTV'),
	'properties': {
		[viewModeKey]: {
			'type': 'string',
			'enum': [ViewMode.Full, ViewMode.CursorAndReturn, ViewMode.Compact, ViewMode.Stealth, ViewMode.Custom],
			'enumDescriptions': [
				localize('rtv.viewMode.full', 'All boxes are visible'),
				localize('rtv.viewMode.cursor', 'Boxes are visible at cursor and return'),
				localize('rtv.viewMode.compact', 'All boxes are visible and they are in compact view'),
				localize('rtv.viewMode.stealth', 'All boxes are invisible (hold ctrl to see box at cursor)')
			],
			'default': ViewMode.Full,
			'description': localize('rtv.viewMode', 'Allows you to choose different view modes')
		},
		[boxAlignsToTopOfLineKey]: {
			'type': 'boolean',
			'default': false,
			'description': localize('rtv.boxalignstop', 'Controls whether box aligns to top of line (true: align to top of line; false: align to middle of line )')
		},
		[boxBorderKey]: {
			'type': 'boolean',
			'default': true,
			'description': localize('rtv.boxborder', 'Controls whether boxes have a border')
		},
		[byRowOrColKey]: {
			'type': 'string',
			'enum': [RowColMode.ByCol, RowColMode.ByRow],
			'enumDescriptions': [
				localize('rtv.byRowOrColumn.byCol', 'Each column is a variable'),
				localize('rtv.byRowOrColumn.byRow', 'Each row is a variable')
			],
			'default': RowColMode.ByCol,
			'description': localize('rtv.byroworcol', 'Controls if variables are displayed in rows or columns')
		},
		[cellPaddingKey]: {
			'type': 'number',
			'default': 6,
			'description': localize('rtv.padding', 'Controls padding for each data cell')
		},
		[colBorderKey]: {
			'type': 'boolean',
			'default': false,
			'description': localize('rtv.colborder', 'Controls whether columns in box have a border')
		},
		[displayOnlyModifiedVarsKey]: {
			'type': 'boolean',
			'default': false,
			'description': localize('rtv.modvarsonly', 'Controls whether only modified vars are shown (true: display only mod vars; false: display all vars)')
		},
		[opacityKey]: {
			'type': 'number',
			'default': 0,
			'description': localize('rtv.opacity', 'Controls opacity level (value between 0 and 1; 0: see-through; 1: no see-through)')
		},
		[showBoxAtLoopStmtKey]: {
			'type': 'boolean',
			'default': false,
			'description': localize('rtv.showboxatloop', 'Controls whether boxes are displayed at loop statements')
		},
		[showBoxAtEmptyLineKey]: {
			'type': 'boolean',
			'default': false,
			'description': localize('rtv.showboxatempty', 'Controls whether boxes are displayed at empty lines')
		},
		[showBoxWhenNotExecutedKey]: {
			'type': 'boolean',
			'default': true,
			'description': localize('rtv.showboxwhennotexecuted', 'Controls whether a box is displayed for statements that are not executed')
		},
		[spaceBetweenBoxesKey]: {
			'type': 'number',
			'default': 20,
			'description': localize('rtv.boxspace', 'Controls spacing between boxes')
		},
		[zoomKey]: {
			'type': 'number',
			'default': 0,
			'description': localize('rtv.zoom', 'Controls zoom level (value between 0 and 1; 0 means shrink; 1 means no shrinking)')
		},
		[mouseShortcutsKey]: {
			'type': 'boolean',
			'default': false,
			'description': localize('rtv.mouseshortcuts', 'Controls whether mouse shortcuts are added')
		},
		[supportSynthesisKey]: {
			'type': 'boolean',
			'default': false,
			'description': localize('rtv.supportsynth', 'Controls whether synthesis is supported')
		},
		[boxUpdateDelayKey]: {
			type: 'number',
			default: 800,
			description: localize('rtv.boxupdatedelay', 'Controls the delay (in ms) between a change in the code and the projection boxes updating.')
		}
	}
};

Registry.as<IConfigurationRegistry>(Extensions.Configuration).registerConfiguration(configurations);


class ConfigurationServiceCache {
	private _vals: { [k: string]: any; } = {};
	public onDidUserChangeConfiguration: ((e: IConfigurationChangeEvent) => void) | undefined = undefined;
	constructor(private readonly configurationService: IConfigurationService) {
		this.configurationService.onDidChangeConfiguration((e) => { this.onChangeConfiguration(e); });
	}

	public getValue<T>(key: string): T {
		let result = this._vals[key];

		if (result === undefined) {
			// Read it from the configurations
			result = this.configurationService.getValue(key);
			this._vals[key] = result;
		}

		if (result === undefined) {
			// Read it from the defaults
			result = configurations.properties![key].default;
			this.configurationService.updateValue(key, result);
			this._vals[key] = result;
		}

		return result;
	}

	public updateValue(key: string, value: any) {
		this._vals[key] = value;
		this.configurationService.updateValue(key, value);
	}

	private onChangeConfiguration(e: IConfigurationChangeEvent) {
		e.affectedKeys.forEach((key: string) => {
			if (strings.startsWith(key, 'rtv')) {
				let v = this.configurationService.getValue(key);
				if (v !== this._vals[key]) {
					this._vals[key] = v;
					if (this.onDidUserChangeConfiguration !== undefined) {
						this.onDidUserChangeConfiguration(e);
					}
				}
			}
		});
	}
}

function createRTVAction(id: string, name: string, key: number, label: string, callback: (c: RTVController) => void) {
	class RTVAction extends EditorAction {
		private _callback: (c: RTVController) => void;
		constructor() {
			super({
				id: id,
				// eslint complains that we shouldn't call `localize` with a non-literal argument.
				// eslint-disable-next-line code-no-unexternalized-strings
				label: label,
				alias: name,
				precondition: undefined,
				// menuOpts: {
				// 	menuId: MenuId.GlobalActivity,
				// 	group: 'navigation',
				// 	order: 1,
				// 	title: localize('rtv.blerg', 'Blerg'),
				// },
				kbOpts: {
					kbExpr: null,
					primary: key,
					weight: KeybindingWeight.EditorCore
				}
			});
			this._callback = callback;
		}
		public run(accessor: ServicesAccessor, editor: ICodeEditor): void {
			let controller = RTVController.get(editor);
			if (controller) {
				this._callback(controller);
			}
		}
	}

	registerEditorAction(RTVAction);
}

// Another way to register keyboard shortcuts. Not sure which is best.
// function registerKeyShortcut(id: string, key: number, callback: (c:RTVController) => void) {
// 	KeybindingsRegistry.registerCommandAndKeybindingRule({
// 		id: id,
// 		weight: KeybindingWeight.EditorCore,
// 		when: undefined,
// 		primary: key,
// 		handler: (accessor, args: any) => {
// 			const codeEditorService = accessor.get(ICodeEditorService);

// 			// Find the editor with text focus or active
// 			const editor = codeEditorService.getFocusedCodeEditor() || codeEditorService.getActiveCodeEditor();
// 			if (!editor) {
// 				return;
// 			}
// 			let controller = RTVController.get(editor);
// 			if (controller) {
// 				callback(controller);
// 			}
// 		}
// 	});
// }

// createRTVAction(
// 	'rtv.flipview',
// 	'Flip View Mode',
// 	KeyMod.Alt | KeyCode.Enter,
// 	localize('rtv.flipview', 'Flip View Mode'),
// 	(c) => {
// 		c.flipThroughViewModes();
// 	}
// );

createRTVAction(
	'rtv.quickflip',
	'Flip Between Full View and Cursor View',
	KeyMod.Alt | KeyCode.Enter,
	localize('rtv.quickflip', 'Flip Between Full View and Cursor View'),
	(c) => {
		c.flipBetweenFullAndCursor();
	}
);

createRTVAction(
	'rtv.fullview',
	'Full View',
	KeyMod.Alt | KeyCode.KEY_1,
	localize('rtv.fullview', 'Full View'),
	(c) => {
		c.changeViewMode(ViewMode.Full);
	}
);

createRTVAction(
	'rtv.cursorview',
	'Cursor and Return View',
	KeyMod.Alt | KeyCode.KEY_2,
	localize('rtv.cursorview', 'Cursor and Return View'),
	(c) => {
		c.changeViewMode(ViewMode.CursorAndReturn);
	}
);

createRTVAction(
	'rtv.compactview',
	'Compact View',
	KeyMod.Alt | KeyCode.KEY_3,
	localize('rtv.compactview', 'Compact View'),
	(c) => {
		c.changeViewMode(ViewMode.Compact);
	}
);

createRTVAction(
	'rtv.stealthview',
	'Stealth View',
	KeyMod.Alt | KeyCode.KEY_4,
	localize('rtv.stealthview', 'Stealth View'),
	(c) => {
		c.changeViewMode(ViewMode.Stealth);
	}
);

createRTVAction(
	'rtv.zoomin',
	'Flip Zoom',
	KeyMod.Alt | KeyCode.US_BACKSLASH,
	localize('rtv.zoomin', 'Flip Zoom'),
	(c) => {
		c.flipZoom();
	}
);

createRTVAction(
	'rtv.changevars',
	'Add/Remove/Keep Vars',
	KeyMod.Alt | KeyCode.Backspace,
	localize('rtv.changevars', 'Add/Remove/Keep Vars'),
	(c) => {
		c.changeVars();
	}
);

createRTVAction(
	'rtv.addVarHere',
	'Add Var to This Box',
	KeyMod.Alt | KeyCode.Insert,
	localize('rtv.addVarHere', 'Add Var to This Box'),
	(c) => {
		c.changeVars(ChangeVarsOp.Add, ChangeVarsWhere.Here);
	}
);

createRTVAction(
	'rtv.addVarEverywhere',
	'Add Var to All Boxes',
	KeyMod.Alt | KeyMod.Shift | KeyCode.Insert,
	localize('rtv.addVarEverywhere', 'Add Var to All Boxes'),
	(c) => {
		c.changeVars(ChangeVarsOp.Add, ChangeVarsWhere.All);
	}
);

createRTVAction(
	'rtv.delVarHere',
	'Delete Var from This Box',
	KeyMod.Alt | KeyCode.Delete,
	localize('rtv.delVarHere', 'Delete Var from This Box'),
	(c) => {
		c.changeVars(ChangeVarsOp.Del, ChangeVarsWhere.Here);
	}
);

createRTVAction(
	'rtv.delVarEverywhere',
	'Delete Var from All Boxes',
	KeyMod.Alt | KeyMod.Shift | KeyCode.Delete,
	localize('rtv.delVarEverywhere', 'Delete Var from All Boxes'),
	(c) => {
		c.changeVars(ChangeVarsOp.Del, ChangeVarsWhere.All);
	}
);

createRTVAction(
	'rtv.keepVarHere',
	'Keep Only Var in This Box',
	KeyMod.Alt | KeyCode.End,
	localize('rtv.keepVarHere', 'Keep Only Var in This Box'),
	(c) => {
		c.changeVars(ChangeVarsOp.Keep, ChangeVarsWhere.Here);
	}
);

createRTVAction(
	'rtv.keepVarEverywhere',
	'Keep Only Var in All Boxes',
	KeyMod.Alt | KeyMod.Shift | KeyCode.End,
	localize('rtv.keepVarEverywhere', 'Keep Only Var in All Boxes'),
	(c) => {
		c.changeVars(ChangeVarsOp.Keep, ChangeVarsWhere.All);
	}
);

createRTVAction(
	'rtv.focusOnLoop',
	'Focus on Loop using Localized Live Programming',
	KeyMod.Alt | KeyCode.US_DOT,
	localize('rtv.focusOnLoop', 'Focus on Loop using Localized Live Programming'),
	(c) => {
		c.focusOnLoopWithSeed();
	}
);

// Not ready yet -- can't figure out how to make these shortcuts
// higher priority than standard VSCode shortcuts
// registerKeyShortcut(
// 	'zzzz',
// 	KeyMod.CtrlCmd | KeyCode.UpArrow,
// 	(c) => {
// 		c.scrollLoopFocusIter(-1);
// 	}
// );

// registerKeyShortcut(
// 	'rtv.ScrollLoopIterDown',
// 	KeyMod.CtrlCmd | KeyCode.DownArrow,
// 	(c) => {
// 		c.scrollLoopFocusIter(1);
// 	}
// );

createRTVAction(
	'rtv.editVar',
	'Start Editing the Var',
	KeyMod.Shift | KeyCode.Space,
	localize('rtv.editVar', 'Start Editing the Var'),
	(c) => {
		c.editingVar();
	}
);

createRTVAction(
	'rtv.addDelay',
	'Increase the projection box delay',
	KeyMod.Alt | KeyCode.US_EQUAL,
	localize('rtv.addDelay', 'Increase the projection box delay'),
	(c) => {
		c.increaseDelay();
	}
);

createRTVAction(
	'rtv.subDelay',
	'Decrease the projection box delay',
	KeyMod.Alt | KeyCode.US_MINUS,
	localize('rtv.subDelay', 'Decrease the projection box delay'),
	(c) => {
		c.decreaseDelay();
	}
);<|MERGE_RESOLUTION|>--- conflicted
+++ resolved
@@ -2674,13 +2674,6 @@
 		let varName = this.getVarAssignmentAtLine(lineno);
 
 		// Build and write the synth_example.json file content
-<<<<<<< HEAD
-		let envs: any[] = [];
-
-		search_loop:
-		for (let key in this.envs) {
-			let env_list = this.envs[key];
-=======
 		let prev_time: number = Number.MAX_VALUE;
 
 		timesToInclude.forEach((time, _) => {
@@ -2691,13 +2684,11 @@
 
 		prev_time--;
 
-		let example_fname = os.tmpdir() + path.sep + 'synth_example.json';
 		let previous_env = {};
 		let envs: any[] = [];
 
 		// search_loop:
 		for (let env_list of Object.values(this.envs)) {
->>>>>>> 8897f015
 			for (let env of env_list) {
 
 				// TODO Is it safe to assume that the env_list is in order of time?
@@ -2713,13 +2704,8 @@
 			}
 		}
 
-<<<<<<< HEAD
-		let problem = { 'varName': varName, 'env': envs };
+		let problem = {'varName' : varName, 'previous_env': previous_env, 'envs': envs};
 		const c = utils.synthesizeSnippet(JSON.stringify(problem));
-=======
-		let problem = {'varName' : varName, 'previous_env': previous_env, 'envs': envs};
-		fs.writeFileSync(example_fname, JSON.stringify(problem));
->>>>>>> 8897f015
 		this.logger.synthStart(problem, timesToInclude.size, lineno);
 		this.insertSynthesizedFragment('# Synthesizing. Please wait...', lineno);
 
