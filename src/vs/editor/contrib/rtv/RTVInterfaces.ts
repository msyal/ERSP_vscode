--- conflicted
+++ resolved
@@ -1,9 +1,4 @@
 import { IEditorContribution } from 'vs/editor/common/editorCommon';
-<<<<<<< HEAD
-
-export interface IRTVController extends IEditorContribution {
-	runProgram(): void;
-=======
 import { ITextModel } from 'vs/editor/common/model';
 
 export interface IRTVDisplayBox {
@@ -53,7 +48,6 @@
 	runProgram(): Promise<any>;
 	getId(): string;
 	byRowOrCol: RowColMode;
->>>>>>> 9a7bc713
 }
 
 /**
@@ -99,10 +93,6 @@
 	onStdout(fn: (data: any) => void): void;
 	onStderr(fn: (data: any) => void): void;
 	kill(): void;
-<<<<<<< HEAD
-}
-
-=======
 	toPromise(): Promise<any>;
 }
 
@@ -125,7 +115,6 @@
 }
 
 
->>>>>>> 9a7bc713
 /**
  * The Projection Box view modes.
  */
@@ -136,8 +125,6 @@
 	Stealth = 'Stealth',
 	Focused = 'Focused',
 	Custom = 'Custom'
-<<<<<<< HEAD
-=======
 }
 
 /**
@@ -147,5 +134,4 @@
 export enum RowColMode {
 	ByRow = 'By Row',
 	ByCol = 'By Col'
->>>>>>> 9a7bc713
 }