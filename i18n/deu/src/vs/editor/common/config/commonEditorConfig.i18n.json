{
	"": [
		"--------------------------------------------------------------------------------------------",
		"Copyright (c) Microsoft Corporation. All rights reserved.",
		"Licensed under the MIT License. See License.txt in the project root for license information.",
		"--------------------------------------------------------------------------------------------",
		"Do not edit this file. It is machine generated."
	],
	"editorConfigurationTitle": "Editor",
	"fontFamily": "Steuert die Schriftfamilie.",
	"fontWeight": "Steuert die Schriftbreite.",
	"fontSize": "Steuert den Schriftgrad in Pixeln.",
	"lineHeight": "Steuert die Zeilenhöhe. Verwenden Sie 0, um LineHeight aus der FontSize-Angabe zu berechnen.",
	"letterSpacing": "Steuert den Zeichenabstand in Pixeln.",
	"lineNumbers.off": "Zeilennummern werden nicht dargestellt.",
	"lineNumbers.on": "Zeilennummern werden als absolute Zahl dargestellt.",
	"lineNumbers.relative": "Zeilennummern werden als Abstand in Zeilen an Cursorposition dargestellt.",
	"lineNumbers.interval": "Zeilennummern werden alle 10 Zeilen dargestellt.",
	"rulers": "Vertikale Linien nach einer bestimmten Anzahl von Monospace Zeichen zeichnen. Verwenden Sie mehrere Werte für mehrere Linien. Keine Linie wird gezeichnet, wenn das Array leer ist.",
	"wordSeparators": "Zeichen, die als Worttrennzeichen verwendet werden, wenn wortbezogene Navigationen oder Vorgänge ausgeführt werden.",
	"tabSize": "Die Anzahl der Leerzeichen, denen ein Tabstopp entspricht. Diese Einstellung wird basierend auf dem Inhalt der Datei überschrieben, wenn \"editor.detectIndentation\" aktiviert ist.",
	"tabSize.errorMessage": "\"number\" wurde erwartet. Beachten Sie, dass der Wert \"auto\" durch die Einstellung \"editor.detectIndentation\" ersetzt wurde.",
	"insertSpaces": "Fügt beim Drücken der TAB-TASTE Leerzeichen ein. Diese Einstellung wird basierend auf dem Inhalt der Datei überschrieben, wenn \"editor.detectIndentation\" aktiviert ist.",
	"insertSpaces.errorMessage": "\"boolean\" wurde erwartet. Beachten Sie, dass der Wert \"auto\" durch die Einstellung \"editor.detectIndentation\" ersetzt wurde.",
	"detectIndentation": "Beim Öffnen einer Datei werden \"editor.tabSize\" und \"editor.insertSpaces\" basierend auf den Dateiinhalten erkannt.",
	"roundedSelection": "Steuert, ob die Auswahl runde Ecken aufweist.",
	"scrollBeyondLastLine": "Legt fest, ob der Editor Bildläufe über die letzte Zeile hinaus ausführt.",
	"scrollBeyondLastColumn": "Steuert die Anzahl der zusätzlichen Zeichen, nach denen der Editor horizontal scrollt.",
	"smoothScrolling": "Legt fest, ob der Editor Bildläufe animiert ausführt.",
	"minimap.enabled": "Steuert, ob die Minikarte angezeigt wird",
	"minimap.side": "Steuert die Seite, wo die Minikarte gerendert wird.",
	"minimap.showSlider": "Steuert, ob der Minimap-Schieberegler automatisch ausgeblendet wird.",
	"minimap.renderCharacters": "Die tatsächlichen Zeichen in einer Zeile rendern (im Gegensatz zu Farbblöcken)",
	"minimap.maxColumn": "Breite der Minikarte beschränken, um höchstens eine bestimmte Anzahl von Spalten zu rendern",
	"find.seedSearchStringFromSelection": "Steuert, ob wir für die Suchzeichenfolge im Suchwidget aus der Editorauswahl ein Seeding ausführen.",
	"find.autoFindInSelection": "Steuert, ob die Kennzeichnung \"In Auswahl suchen\" aktiviert ist, wenn mehrere Zeichen oder Textzeilen im Editor ausgewählt wurden.",
	"find.globalFindClipboard": "Steuert, ob das Widget Suchen lesen oder die gemeinsame Such-Zwischenablage im MacOS ändern soll.",
	"wordWrap.off": "Zeilenumbrüche erfolgen nie.",
	"wordWrap.on": "Der Zeilenumbruch erfolgt an der Breite des Anzeigebereichs.",
	"wordWrap.wordWrapColumn": "Der Zeilenbereich erfolgt bei \"editor.wordWrapColumn\".",
	"wordWrap.bounded": "Der Zeilenumbruch erfolgt beim Mindestanzeigebereich und \"editor.wordWrapColumn\".",
	"wordWrap": "Steuert den Zeilenumbruch. Mögliche Einstellungen sind:\n - \"off\" (Umbruch deaktivieren),\n - \"on\" (Anzeigebereichsumbruch),\n - \"wordWrapColumn\" (Umbruch bei \"editor.wordWrapColumn\") oder\n - \"bounded\" (der Zeilenumbruch erfolgt beim Mindestanzeigebereich und \"editor.wordWrapColumn\").",
	"wordWrapColumn": "Steuert die Umbruchspalte des Editors, wenn für \"editor.wordWrap\" die Option \"wordWrapColumn\" oder \"bounded\" festgelegt ist.",
<<<<<<< HEAD
=======
	"wrappingIndent": "Steuert den Einzug umbrochener Zeilen. Der Wert kann „none“, „same“, „indent“ oder „deepIndent“ sein.",
>>>>>>> 8647b7c1
	"mouseWheelScrollSensitivity": "Ein Multiplikator, der für die Mausrad-Bildlaufereignisse \"deltaX\" und \"deltaY\" verwendet werden soll.",
	"multiCursorModifier.ctrlCmd": "Ist unter Windows und Linux der Taste \"STRG\" und unter macOSX der Befehlstaste zugeordnet.",
	"multiCursorModifier.alt": "Ist unter Windows und Linux der Taste \"Alt\" und unter macOSX der Wahltaste zugeordnet. ",
	"multiCursorModifier": "Der Modifizierer, der zum Hinzufügen mehrerer Cursor mit der Maus verwendet wird. \"ctrlCmd\" wird unter Windows und Linux der Taste \"STRG\" und unter macOSX der Befehlstaste zugeordnet. Die Mausbewegungen \"Gehe zu Definition\" und \"Link öffnen\" werden so angepasst, dass kein Konflikt mit dem Multi-Cursor-Modifizierer entsteht.",
	"multiCursorMergeOverlapping": "Mehrere Cursor zusammenführen, wenn sie sich überlappen.",
	"quickSuggestions.strings": "Schnellvorschläge innerhalb von Zeichenfolgen aktivieren.",
	"quickSuggestions.comments": "Schnellvorschläge innerhalb von Kommentaren aktivieren.",
	"quickSuggestions.other": "Schnellvorschläge außerhalb von Zeichenfolgen und Kommentaren aktivieren.",
	"quickSuggestions": "Steuert, ob Vorschläge während der Eingabe automatisch angezeigt werden sollen.",
	"quickSuggestionsDelay": "Steuert die Verzögerung in ms für die Anzeige der Schnellvorschläge.",
	"parameterHints": "Aktiviert ein Pop-Up, das Parameter-Dokumentation und Typ-Information während des Tippens anzeigt",
	"autoClosingBrackets": "Steuert, ob der Editor Klammern automatisch nach dem Öffnen schließt.",
	"formatOnType": "Steuert, ob der Editor Zeilen automatisch nach der Eingabe formatiert.",
	"formatOnPaste": "Steuert, ob der Editor den eingefügten Inhalt automatisch formatiert.",
	"autoIndent": "Steuert, ob der Editor die Einzüge automatisch anpasst, wenn Benutzer Text eingeben oder Zeilen einfügen oder verschieben. Einzugsregeln der Sprache müssen verfügbar sein. ",
	"suggestOnTriggerCharacters": "Steuert, ob Vorschläge automatisch bei der Eingabe von Triggerzeichen angezeigt werden.",
	"acceptSuggestionOnEnter": "Steuert, ob Vorschläge über die Eingabetaste (zusätzlich zur TAB-Taste) angenommen werden sollen. Vermeidet Mehrdeutigkeit zwischen dem Einfügen neuer Zeilen oder dem Annehmen von Vorschlägen. Der Wert \"smart\" bedeutet, dass ein Vorschlag nur über die Eingabetaste akzeptiert wird, wenn eine Textänderung vorgenommen wird.",
	"acceptSuggestionOnCommitCharacter": "Steuert, ob Vorschläge über Commitzeichen angenommen werden sollen. In JavaScript kann ein Semikolon (\";\") beispielsweise ein Commitzeichen sein, das einen Vorschlag annimmt und dieses Zeichen eingibt.",
	"snippetSuggestions.top": "Zeige Snippet Vorschläge über den anderen Vorschlägen.",
	"snippetSuggestions.bottom": "Snippet Vorschläge unter anderen Vorschlägen anzeigen.",
	"snippetSuggestions.inline": "Zeige Snippet Vorschläge mit anderen Vorschlägen.",
	"snippetSuggestions.none": "Snippet Vorschläge nicht anzeigen.",
	"snippetSuggestions": "Steuert, ob Codeausschnitte mit anderen Vorschlägen angezeigt und wie diese sortiert werden.",
	"emptySelectionClipboard": "Steuert, ob ein Kopiervorgang ohne Auswahl die aktuelle Zeile kopiert.",
	"wordBasedSuggestions": "Steuert, ob Vervollständigungen auf Grundlage der Wörter im Dokument berechnet werden sollen.",
	"suggestSelection.first": "Immer den ersten Vorschlag auswählen.",
	"suggestSelection.recentlyUsed": "Zuletzt verwendete Vorschläge auswählen, sofern keiner durch eine weitere Eingabe ausgewählt wird. Beispiel: \"console.l\" -> \"console.log\", da \"log\" vor Kurzem vervollständigt wurde.",
	"suggestSelection.recentlyUsedByPrefix": "Vorschläge auf Grundlage vorheriger Präfixe auswählen, die diese Vorschläge vervollständigt haben. Beispiel: \"co\" -> \"console\" und \"con\" -> \"const\".",
	"suggestSelection": "Steuert, wie Vorschläge bei Anzeige der Vorschlagsliste vorab ausgewählt werden.",
	"suggestFontSize": "Schriftgröße für Vorschlagswidget",
	"suggestLineHeight": "Zeilenhöhe für Vorschlagswidget",
	"selectionHighlight": "Steuert, ob der Editor der Auswahl ähnelnde Übereinstimmungen hervorheben soll.",
	"occurrencesHighlight": "Steuert, ob der Editor das Vorkommen semantischer Symbole markieren soll.",
	"overviewRulerLanes": "Steuert die Anzahl von Dekorationen, die an derselben Position im Übersichtslineal angezeigt werden.",
	"overviewRulerBorder": "Steuert, ob um das Übersichtslineal ein Rahmen gezeichnet werden soll.",
	"cursorBlinking": "Steuert den Cursoranimationsstil.",
	"mouseWheelZoom": "Schriftart des Editors vergrößern, wenn das Mausrad verwendet und die STRG-TASTE gedrückt wird",
	"cursorStyle": "Steuert den Cursorstil. Gültige Werte sind  \"block\", \"block-outline\", \"line\", \"line-thin\", \"underline\" und \"underline-thin\".",
	"cursorWidth": "Steuert die Breite des Cursors, falls editor.cursorStyle auf \"line\" gestellt ist.",
	"fontLigatures": "Aktiviert Schriftartligaturen.",
	"hideCursorInOverviewRuler": "Steuert die Sichtbarkeit des Cursors im Übersichtslineal.",
	"renderWhitespace": "Steuert, wie der Editor Leerzeichen rendert. Mögliche Optionen: \"none\", \"boundary\" und \"all\". Die Option \"boundary\" rendert keine einzelnen Leerzeichen zwischen Wörtern.",
	"renderControlCharacters": "Steuert, ob der Editor Steuerzeichen rendern soll.",
	"renderIndentGuides": "Steuert, ob der Editor Einzugsführungslinien rendern soll.",
	"renderLineHighlight": "Steuert, wie der Editor die aktuelle Zeilenhervorhebung rendern soll. Mögliche Werte sind \"none\", \"gutter\", \"line\" und \"all\".",
	"codeLens": "Steuert, ob der Editor CodeLens anzeigt.",
	"folding": "Steuert, ob für den Editor Codefaltung aktiviert ist.",
	"foldingStrategyAuto": "Falls vorhanden, eine sprachspezifische Strategie für das Codefaltung verwenden, ansonsten wird die einrückungsbasierte Strategie genutzt.",
	"foldingStrategyIndentation": "Immer die einrückungsbasierte Strategie zur Codefaltung nutzen",
	"foldingStrategy": "Steuert die Art und Weise, wie Faltungsbereiche berechnet werden. \"auto\" verwendet eine sprachspezifische Strategie für die Codefaltung, sofern verfügbar. \"indentation\" erzwingt eine einrückungsbasierte Strategie zur Codefaltung.",
	"showFoldingControls": "Steuert, ob die Falt-Steuerelemente an der Leiste automatisch ausgeblendet werden.",
	"matchBrackets": "Übereinstimmende Klammern hervorheben, wenn eine davon ausgewählt wird.",
	"glyphMargin": "Steuert, ob der Editor den vertikalen Glyphenrand rendert. Der Glyphenrand wird hauptsächlich zum Debuggen verwendet.",
	"useTabStops": "Das Einfügen und Löschen von Leerzeichen folgt auf Tabstopps.",
	"trimAutoWhitespace": "Nachfolgendes automatisch eingefügtes Leerzeichen entfernen",
	"stablePeek": "Peek-Editoren geöffnet lassen, auch wenn auf ihren Inhalt doppelgeklickt oder die ESC-TASTE gedrückt wird.",
	"dragAndDrop": "Steuert, ob der Editor das Verschieben einer Auswahl per Drag and Drop zulässt.",
	"accessibilitySupport.auto": "Der Editor verwendet Plattform-APIs, um zu erkennen, wenn eine Sprachausgabe angefügt wird.",
	"accessibilitySupport.on": "Der Editor wird durchgehend für die Verwendung mit einer Sprachausgabe optimiert.",
	"accessibilitySupport.off": "Der Editor wird nie für die Verwendung mit einer Sprachausgabe optimiert. ",
	"accessibilitySupport": "Steuert, ob der Editor in einem Modus ausgeführt werden soll, in dem er für die Sprachausgabe optimiert wird.",
	"links": "Steuert, ob der Editor Links erkennen und anklickbar machen soll",
	"colorDecorators": "Steuert, ob der Editor die Inline-Farbdecorators und die Farbauswahl rendern soll.",
	"codeActions": "Ermöglicht die Code-Aktion \"lightbulb\"",
	"codeActionsOnSave.organizeImports": "Ein Organisieren der Importe beim Speichern ausführen?",
	"codeActionsOnSave": "Arten von Codeaktionen, die beim Speichern ausgeführt werden sollen.",
	"codeActionsOnSaveTimeout": "Timeout für Codeaktionen, die beim Speichern ausgeführt werden.",
	"selectionClipboard": "Steuert, ob die primäre Linux-Zwischenablage unterstützt werden soll.",
	"sideBySide": "Steuert, ob der Diff-Editor das Diff nebeneinander oder inline anzeigt.",
	"ignoreTrimWhitespace": "Steuert, ob der Diff-Editor Änderungen in führenden oder nachgestellten Leerzeichen als Diffs anzeigt.",
	"largeFileOptimizations": "Spezielle Behandlung für große Dateien zum Deaktivieren bestimmter speicherintensiver Funktionen.",
	"renderIndicators": "Steuert, ob der Diff-Editor die Indikatoren \"+\" und \"-\" für hinzugefügte/entfernte Änderungen anzeigt."
}<|MERGE_RESOLUTION|>--- conflicted
+++ resolved
@@ -16,6 +16,7 @@
 	"lineNumbers.on": "Zeilennummern werden als absolute Zahl dargestellt.",
 	"lineNumbers.relative": "Zeilennummern werden als Abstand in Zeilen an Cursorposition dargestellt.",
 	"lineNumbers.interval": "Zeilennummern werden alle 10 Zeilen dargestellt.",
+	"lineNumbers": "Steuert die Anzeige von Zeilennummern.",
 	"rulers": "Vertikale Linien nach einer bestimmten Anzahl von Monospace Zeichen zeichnen. Verwenden Sie mehrere Werte für mehrere Linien. Keine Linie wird gezeichnet, wenn das Array leer ist.",
 	"wordSeparators": "Zeichen, die als Worttrennzeichen verwendet werden, wenn wortbezogene Navigationen oder Vorgänge ausgeführt werden.",
 	"tabSize": "Die Anzahl der Leerzeichen, denen ein Tabstopp entspricht. Diese Einstellung wird basierend auf dem Inhalt der Datei überschrieben, wenn \"editor.detectIndentation\" aktiviert ist.",
@@ -41,10 +42,7 @@
 	"wordWrap.bounded": "Der Zeilenumbruch erfolgt beim Mindestanzeigebereich und \"editor.wordWrapColumn\".",
 	"wordWrap": "Steuert den Zeilenumbruch. Mögliche Einstellungen sind:\n - \"off\" (Umbruch deaktivieren),\n - \"on\" (Anzeigebereichsumbruch),\n - \"wordWrapColumn\" (Umbruch bei \"editor.wordWrapColumn\") oder\n - \"bounded\" (der Zeilenumbruch erfolgt beim Mindestanzeigebereich und \"editor.wordWrapColumn\").",
 	"wordWrapColumn": "Steuert die Umbruchspalte des Editors, wenn für \"editor.wordWrap\" die Option \"wordWrapColumn\" oder \"bounded\" festgelegt ist.",
-<<<<<<< HEAD
-=======
 	"wrappingIndent": "Steuert den Einzug umbrochener Zeilen. Der Wert kann „none“, „same“, „indent“ oder „deepIndent“ sein.",
->>>>>>> 8647b7c1
 	"mouseWheelScrollSensitivity": "Ein Multiplikator, der für die Mausrad-Bildlaufereignisse \"deltaX\" und \"deltaY\" verwendet werden soll.",
 	"multiCursorModifier.ctrlCmd": "Ist unter Windows und Linux der Taste \"STRG\" und unter macOSX der Befehlstaste zugeordnet.",
 	"multiCursorModifier.alt": "Ist unter Windows und Linux der Taste \"Alt\" und unter macOSX der Wahltaste zugeordnet. ",
